--- conflicted
+++ resolved
@@ -555,53 +555,6 @@
         """Initialize the uniform grid."""
         super().__init__()
 
-<<<<<<< HEAD
-        # permit old behavior
-        if isinstance(uinput, Sequence) and not isinstance(uinput, str):
-            # Deprecated on v0.37.0, estimated removal on v0.40.0
-            warnings.warn(
-                "Behavior of pyvista.ImageData has changed. First argument must be "
-                "either a ``vtk.vtkImageData`` or path.",
-                PyVistaDeprecationWarning,
-                stacklevel=2,
-            )
-            dimensions = uinput
-            uinput = None
-
-        if dimensions is None and 'dims' in kwargs:
-            dimensions = kwargs.pop('dims')
-            # Deprecated on v0.37.0, estimated removal on v0.40.0
-            warnings.warn(
-                '`dims` argument is deprecated. Please use `dimensions`.',
-                PyVistaDeprecationWarning,
-                stacklevel=2,
-            )
-        assert_empty_kwargs(**kwargs)
-
-        if args:
-            # Deprecated on v0.37.0, estimated removal on v0.40.0
-            warnings.warn(
-                "Behavior of pyvista.ImageData has changed. Use keyword arguments "
-                "to specify dimensions, spacing, and origin. For example:\n\n"
-                "    >>> grid = pv.ImageData(\n"
-                "    ...     dimensions=(10, 10, 10),\n"
-                "    ...     spacing=(2, 1, 5),\n"
-                "    ...     origin=(10, 35, 50),\n"
-                "    ... )\n",
-                PyVistaDeprecationWarning,
-                stacklevel=2,
-            )
-            origin = args[0]
-            if len(args) > 1:
-                spacing = args[1]
-            if len(args) > 2:
-                raise ValueError(
-                    "Too many additional arguments specified for ImageData. "
-                    f"Accepts at most 2, and {len(args)} have been input.",
-                )
-
-=======
->>>>>>> 9bb25737
         # first argument must be either vtkImageData or a path
         if uinput is not None:
             if isinstance(uinput, _vtk.vtkImageData):
