--- conflicted
+++ resolved
@@ -3547,105 +3547,6 @@
         out['SelectedPoints'] = bools
         return out
 
-<<<<<<< HEAD
-    def probe(
-        self,
-        points,
-        tolerance=None,
-        pass_cell_data=True,
-        pass_point_data=True,
-        categorical=False,
-        progress_bar=False,
-        locator=None,
-    ):
-        """Sample data values at specified point locations.
-
-        .. deprecated:: 0.41.0
-           `probe` will be removed in a future version. Use
-           :func:`pyvista.DataSetFilters.sample` instead.
-           If using `mesh1.probe(mesh2)`, use `mesh2.sample(mesh1)`.
-
-        This uses :class:`vtkProbeFilter`.
-
-        Parameters
-        ----------
-        points : pyvista.DataSet
-            The points to probe values on to. This should be a PyVista mesh
-            or something :func:`wrap` can handle.
-
-        tolerance : float, optional
-            Tolerance used to compute whether a point in the source is
-            in a cell of the input.  If not given, tolerance is
-            automatically generated.
-
-        pass_cell_data : bool, default: True
-            Preserve source mesh's original cell data arrays.
-
-        pass_point_data : bool, default: True
-            Preserve source mesh's original point data arrays.
-
-        categorical : bool, default: False
-            Control whether the source point data is to be treated as
-            categorical. If the data is categorical, then the resultant data
-            will be determined by a nearest neighbor interpolation scheme.
-
-        progress_bar : bool, default: False
-            Display a progress bar to indicate progress.
-
-        locator : vtkAbstractCellLocator, optional
-            Prototype cell locator to perform the ``FindCell()``
-            operation.
-
-        Returns
-        -------
-        pyvista.DataSet
-            Dataset containing the probed data.
-
-        Examples
-        --------
-        Probe the active scalars in ``grid`` at the points in ``mesh``.
-
-        >>> import pyvista as pv
-        >>> from pyvista import examples
-        >>> mesh = pv.Sphere(center=(4.5, 4.5, 4.5), radius=4.5)
-        >>> grid = examples.load_uniform()
-        >>> result = grid.probe(mesh)  # doctest:+SKIP
-        >>> 'Spatial Point Data' in result.point_data  # doctest:+SKIP
-        True
-
-        """
-        # deprecated in v0.41.0
-        # remove in v0.44.0
-        warnings.warn(
-            """probe filter is deprecated and will be removed in a future version.
-            Use sample filter instead.
-            If using `mesh1.probe(mesh2)`, use `mesh2.sample(mesh1)`.
-            """,
-            PyVistaDeprecationWarning,
-            stacklevel=2,
-        )
-
-        if not pyvista.is_pyvista_dataset(points):
-            points = wrap(points)
-        alg = _vtk.vtkProbeFilter()
-        alg.SetInputData(points)
-        alg.SetSourceData(self)
-        alg.SetPassCellArrays(pass_cell_data)
-        alg.SetPassPointArrays(pass_point_data)
-        alg.SetCategoricalData(categorical)
-
-        if tolerance is not None:
-            alg.SetComputeTolerance(False)
-            alg.SetTolerance(tolerance)
-
-        if locator:
-            alg.SetCellLocatorPrototype(locator)
-
-        _update_alg(alg, progress_bar, 'Sampling Data Values at Specified Point Locations')
-        return _get_output(alg)
-
-=======
->>>>>>> 6698923f
     def sample(
         self,
         target,
