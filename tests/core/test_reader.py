--- conflicted
+++ resolved
@@ -1090,36 +1090,38 @@
     assert all([mesh.n_points, mesh.n_cells])
 
 
-<<<<<<< HEAD
+def test_particle_reader():
+    filename = examples.download_particles(load=False)
+    reader = pv.get_reader(filename)
+    assert isinstance(reader, pv.ParticleReader)
+    assert reader.path == filename
+
+    reader.endian = "BigEndian"
+    mesh = reader.read()
+    assert all([mesh.n_points, mesh.n_cells])
+
+    reader.endian = "LittleEndian"
+
+    with pytest.raises(ValueError, match="Invalid endian:"):
+        reader.endian = "InvalidEndian"
+
+
+def test_prostar_reader():
+    filename = examples.download_prostar(load=False)
+    reader = pv.get_reader(filename)
+    assert isinstance(reader, pv.ProStarReader)
+    assert reader.path == filename
+
+    mesh = reader.read()
+    assert all([mesh.n_points, mesh.n_cells])
+
+
 def test_netcdfcfreader():
     filename = examples.download_tos_O1_2001_2002(load=False)
     reader = pv.get_reader(filename)
     assert isinstance(reader, pv.NetCDFCFReader)
     assert reader.path == filename
     assert reader.variable_array_names == ['tos']
-=======
-def test_particle_reader():
-    filename = examples.download_particles(load=False)
-    reader = pv.get_reader(filename)
-    assert isinstance(reader, pv.ParticleReader)
-    assert reader.path == filename
-
-    reader.endian = "BigEndian"
-    mesh = reader.read()
-    assert all([mesh.n_points, mesh.n_cells])
-
-    reader.endian = "LittleEndian"
-
-    with pytest.raises(ValueError, match="Invalid endian:"):
-        reader.endian = "InvalidEndian"
-
-
-def test_prostar_reader():
-    filename = examples.download_prostar(load=False)
-    reader = pv.get_reader(filename)
-    assert isinstance(reader, pv.ProStarReader)
-    assert reader.path == filename
->>>>>>> 0a4b0b04
 
     mesh = reader.read()
     assert all([mesh.n_points, mesh.n_cells])