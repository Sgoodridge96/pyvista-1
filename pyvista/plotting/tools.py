"""Module containing useful plotting tools."""

from enum import Enum
import os
import platform
import subprocess
from subprocess import PIPE, Popen, TimeoutExpired
import sys

import numpy as np

import pyvista

from . import _vtk
from .colors import Color


class FONTS(Enum):
    """Font families available to PyVista."""

    arial = _vtk.VTK_ARIAL
    courier = _vtk.VTK_COURIER
    times = _vtk.VTK_TIMES


# Track render window support and plotting
SUPPORTS_OPENGL = None
SUPPORTS_PLOTTING = None


def supports_open_gl():
    """
    Return if the system supports OpenGL.

    This function checks if the system supports OpenGL by creating a VTK render
    window and querying its OpenGL support.

    Returns
    -------
    bool
        ``True`` if the system supports OpenGL, ``False`` otherwise.
    """
    global SUPPORTS_OPENGL
    if SUPPORTS_OPENGL is None:
        ren_win = _vtk.vtkRenderWindow()
        SUPPORTS_OPENGL = bool(ren_win.SupportsOpenGL())
    return SUPPORTS_OPENGL


def _system_supports_plotting():
    """Check if the environment supports plotting on Windows, Linux, or Mac OS.

    Returns
    -------
    system_supports_plotting : bool
        ``True`` when system supports plotting.

    """
    if os.environ.get('ALLOW_PLOTTING', '').lower() == 'true':
        return True

    # Windows case
    if os.name == 'nt':
        # actually have to check here.  Somewhat expensive.
        return supports_open_gl()

    # mac case
    if platform.system() == 'Darwin':
        # check if finder available
        proc = Popen(["pgrep", "-qx", "Finder"], stdout=PIPE, stderr=PIPE, encoding="utf8")
        try:
            proc.communicate(timeout=10)
        except TimeoutExpired:
            return False
        if proc.returncode == 0:
            return True

        # display variable set, likely available
        return 'DISPLAY' in os.environ

    # Linux case
    try:
        proc = Popen(["xset", "-q"], stdout=PIPE, stderr=PIPE, encoding="utf8")
        proc.communicate(timeout=10)
        return proc.returncode == 0
    except (OSError, TimeoutExpired):
        return False


def system_supports_plotting():
    """Check if the environment supports plotting.

    Returns
    -------
    bool
        ``True`` when system supports plotting.

    """
    global SUPPORTS_PLOTTING
    if SUPPORTS_PLOTTING is None:
        SUPPORTS_PLOTTING = _system_supports_plotting()

    # always use the cached response
    return SUPPORTS_PLOTTING


def _update_axes_label_color(axes_actor, color=None):
    """Set the axes label color (internal helper)."""
    color = Color(color, default_color=pyvista.global_theme.font.color)
    if isinstance(axes_actor, _vtk.vtkAxesActor):
        prop_x = axes_actor.GetXAxisCaptionActor2D().GetCaptionTextProperty()
        prop_y = axes_actor.GetYAxisCaptionActor2D().GetCaptionTextProperty()
        prop_z = axes_actor.GetZAxisCaptionActor2D().GetCaptionTextProperty()
        for prop in [prop_x, prop_y, prop_z]:
            prop.SetColor(color.float_rgb)
            prop.SetShadow(False)
    elif isinstance(axes_actor, _vtk.vtkAnnotatedCubeActor):
        axes_actor.GetTextEdgesProperty().SetColor(color.float_rgb)


def create_axes_marker(
    label_color=None,
    x_color=None,
    y_color=None,
    z_color=None,
    xlabel='X',
    ylabel='Y',
    zlabel='Z',
    labels_off=False,
    line_width=2,
    cone_radius=0.4,
    shaft_length=0.8,
    tip_length=0.2,
    ambient=0.5,
    label_size=(0.25, 0.1),
):
    """Create an axis actor.

    Parameters
    ----------
    label_color : ColorLike, optional
        Color of the label text.

    x_color : ColorLike, optional
        Color of the x axis text.

    y_color : ColorLike, optional
        Color of the y axis text.

    z_color : ColorLike, optional
        Color of the z axis text.

    xlabel : str, default: "X"
        Text used for the x axis.

    ylabel : str, default: "Y"
        Text used for the y axis.

    zlabel : str, default: "Z"
        Text used for the z axis.

    labels_off : bool, default: False
        Enable or disable the text labels for the axes.

    line_width : float, default: 2
        The width of the marker lines.

    cone_radius : float, default: 0.4
        The radius of the axes arrow tips.

    shaft_length : float, default: 0.8
        The length of the axes arrow shafts.

    tip_length : float, default: 0.2
        Length of the tip.

    ambient : float, default: 0.5
        The ambient of the axes arrows. Value should be between 0 and 1.

    label_size : sequence[float], default: (0.25, 0.1)
        The width and height of the axes label actors. Values should be between
        0 and 1. For example ``(0.2, 0.1)``.

    Returns
    -------
    vtk.vtkAxesActor
        Axes actor.

    Examples
    --------
    Create the default axes marker.

    >>> import pyvista as pv
    >>> marker = pv.create_axes_marker()
    >>> pl = pv.Plotter()
    >>> _ = pl.add_actor(marker)
    >>> pl.show()

    Create an axes marker at the origin with custom colors and axis labels.

    >>> import pyvista as pv
    >>> marker = pv.create_axes_marker(
    ...     line_width=4,
    ...     ambient=0.0,
    ...     x_color="#378df0",
    ...     y_color="#ab2e5d",
    ...     z_color="#f7fb9a",
    ...     xlabel="X Axis",
    ...     ylabel="Y Axis",
    ...     zlabel="Z Axis",
    ...     label_size=(0.1, 0.1),
    ... )
    >>> pl = pv.Plotter()
    >>> _ = pl.add_actor(marker)
    >>> pl.show()

    """
    x_color = Color(x_color, default_color=pyvista.global_theme.axes.x_color)
    y_color = Color(y_color, default_color=pyvista.global_theme.axes.y_color)
    z_color = Color(z_color, default_color=pyvista.global_theme.axes.z_color)
    axes_actor = _vtk.vtkAxesActor()
    axes_actor.GetXAxisShaftProperty().SetColor(x_color.float_rgb)
    axes_actor.GetXAxisTipProperty().SetColor(x_color.float_rgb)
    axes_actor.GetYAxisShaftProperty().SetColor(y_color.float_rgb)
    axes_actor.GetYAxisTipProperty().SetColor(y_color.float_rgb)
    axes_actor.GetZAxisShaftProperty().SetColor(z_color.float_rgb)
    axes_actor.GetZAxisTipProperty().SetColor(z_color.float_rgb)
    # Set labels
    axes_actor.SetXAxisLabelText(xlabel)
    axes_actor.SetYAxisLabelText(ylabel)
    axes_actor.SetZAxisLabelText(zlabel)
    if labels_off:
        axes_actor.AxisLabelsOff()
    # Set Line width
    axes_actor.GetXAxisShaftProperty().SetLineWidth(line_width)
    axes_actor.GetYAxisShaftProperty().SetLineWidth(line_width)
    axes_actor.GetZAxisShaftProperty().SetLineWidth(line_width)

    axes_actor.SetConeRadius(cone_radius)
    axes_actor.SetNormalizedShaftLength([shaft_length] * 3)
    axes_actor.SetNormalizedTipLength([tip_length] * 3)
    axes_actor.GetXAxisShaftProperty().SetAmbient(ambient)
    axes_actor.GetYAxisShaftProperty().SetAmbient(ambient)
    axes_actor.GetZAxisShaftProperty().SetAmbient(ambient)
    axes_actor.GetXAxisTipProperty().SetAmbient(ambient)
    axes_actor.GetYAxisTipProperty().SetAmbient(ambient)
    axes_actor.GetZAxisTipProperty().SetAmbient(ambient)

    for label_actor in [
        axes_actor.GetXAxisCaptionActor2D(),
        axes_actor.GetYAxisCaptionActor2D(),
        axes_actor.GetZAxisCaptionActor2D(),
    ]:
        label_actor.SetWidth(label_size[0])
        label_actor.SetHeight(label_size[1])

    _update_axes_label_color(axes_actor, label_color)

    return axes_actor


def create_axes_orientation_box(
    text_scale=0.366667,
    edge_color='black',
    x_color=None,
    y_color=None,
    z_color=None,
    xlabel='X',
    ylabel='Y',
    zlabel='Z',
    x_face_color='red',
    y_face_color='green',
    z_face_color='blue',
    color_box=False,
    label_color=None,
    labels_off=False,
    opacity=0.5,
    show_text_edges=False,
):
    """Create a Box axes orientation widget with labels.

    Parameters
    ----------
    text_scale : float, optional
        Size of the text relative to the faces.

    edge_color : ColorLike, optional
        Color of the edges.

    x_color : ColorLike, optional
        Color of the x axis text.

    y_color : ColorLike, optional
        Color of the y axis text.

    z_color : ColorLike, optional
        Color of the z axis text.

    xlabel : str, optional
        Text used for the x axis.

    ylabel : str, optional
        Text used for the y axis.

    zlabel : str, optional
        Text used for the z axis.

    x_face_color : ColorLike, optional
        Color used for the x axis arrow.  Defaults to theme axes
        parameters.

    y_face_color : ColorLike, optional
        Color used for the y axis arrow.  Defaults to theme axes
        parameters.

    z_face_color : ColorLike, optional
        Color used for the z axis arrow.  Defaults to theme axes
        parameters.

    color_box : bool, optional
        Enable or disable the face colors.  Otherwise, box is white.

    label_color : ColorLike, optional
        Color of the labels.

    labels_off : bool, optional
        Enable or disable the text labels for the axes.

    opacity : float, optional
        Opacity in the range of ``[0, 1]`` of the orientation box.

    show_text_edges : bool, optional
        Enable or disable drawing the vector text edges.

    Returns
    -------
    vtk.vtkAnnotatedCubeActor
        Annotated cube actor.

    Examples
    --------
    Create and plot an orientation box

    >>> import pyvista as pv
    >>> actor = pv.create_axes_orientation_box(
    ...     text_scale=0.53,
    ...     edge_color='black',
    ...     x_color='k',
    ...     y_color=None,
    ...     z_color=None,
    ...     xlabel='X',
    ...     ylabel='Y',
    ...     zlabel='Z',
    ...     color_box=False,
    ...     labels_off=False,
    ...     opacity=1.0,
    ... )
    >>> pl = pv.Plotter()
    >>> _ = pl.add_actor(actor)
    >>> pl.show()

    """
    x_color = Color(x_color, default_color=pyvista.global_theme.axes.x_color)
    y_color = Color(y_color, default_color=pyvista.global_theme.axes.y_color)
    z_color = Color(z_color, default_color=pyvista.global_theme.axes.z_color)
    edge_color = Color(edge_color, default_color=pyvista.global_theme.edge_color)
    x_face_color = Color(x_face_color)
    y_face_color = Color(y_face_color)
    z_face_color = Color(z_face_color)
    axes_actor = _vtk.vtkAnnotatedCubeActor()
    axes_actor.SetFaceTextScale(text_scale)
    if xlabel is not None:
        axes_actor.SetXPlusFaceText(f"+{xlabel}")
        axes_actor.SetXMinusFaceText(f"-{xlabel}")
    if ylabel is not None:
        axes_actor.SetYPlusFaceText(f"+{ylabel}")
        axes_actor.SetYMinusFaceText(f"-{ylabel}")
    if zlabel is not None:
        axes_actor.SetZPlusFaceText(f"+{zlabel}")
        axes_actor.SetZMinusFaceText(f"-{zlabel}")
    axes_actor.SetFaceTextVisibility(not labels_off)
<<<<<<< HEAD
    axes_actor.SetTextEdgesVisibility(False)
=======
    axes_actor.SetTextEdgesVisibility(show_text_edges)
    # https://github.com/pyvista/pyvista/pull/5382
    # axes_actor.GetTextEdgesProperty().SetColor(edge_color.float_rgb)
    axes_actor.GetTextEdgesProperty().SetLineWidth(line_width)
>>>>>>> c7b67d19
    axes_actor.GetXPlusFaceProperty().SetColor(x_color.float_rgb)
    axes_actor.GetXMinusFaceProperty().SetColor(x_color.float_rgb)
    axes_actor.GetYPlusFaceProperty().SetColor(y_color.float_rgb)
    axes_actor.GetYMinusFaceProperty().SetColor(y_color.float_rgb)
    axes_actor.GetZPlusFaceProperty().SetColor(z_color.float_rgb)
    axes_actor.GetZMinusFaceProperty().SetColor(z_color.float_rgb)

    axes_actor.GetCubeProperty().SetOpacity(opacity)
    axes_actor.GetCubeProperty().SetEdgeColor(edge_color.float_rgb)
    axes_actor.GetCubeProperty().SetEdgeVisibility(True)
    axes_actor.GetCubeProperty().BackfaceCullingOn()
    if opacity < 1.0:
        # Hide the text edges
        axes_actor.GetTextEdgesProperty().SetOpacity(0)

    if color_box:
        # Hide the cube so we can color each face
        axes_actor.GetCubeProperty().SetOpacity(0)
        axes_actor.GetCubeProperty().SetEdgeVisibility(False)

        cube = pyvista.Cube()
        cube.clear_data()  # remove normals
        face_colors = np.array(
            [
                x_face_color.int_rgb,
                x_face_color.int_rgb,
                y_face_color.int_rgb,
                y_face_color.int_rgb,
                z_face_color.int_rgb,
                z_face_color.int_rgb,
            ],
            np.uint8,
        )
        cube.cell_data['face_colors'] = face_colors

        cube_mapper = _vtk.vtkPolyDataMapper()
        cube_mapper.SetInputData(cube)
        cube_mapper.SetColorModeToDirectScalars()
        cube_mapper.Update()

        cube_actor = pyvista.Actor(mapper=cube_mapper)
        cube_actor.prop.culling = 'back'
        cube_actor.prop.opacity = opacity

        prop_assembly = _vtk.vtkPropAssembly()
        prop_assembly.AddPart(axes_actor)
        prop_assembly.AddPart(cube_actor)
        actor = prop_assembly
    else:
        actor = axes_actor

    _update_axes_label_color(actor, label_color)

    return actor


def normalize(x, minimum=None, maximum=None):
    """
    Normalize the given value between [minimum, maximum].

    Parameters
    ----------
    x : numpy.ndarray
        The array of values to normalize.
    minimum : float, optional
        The minimum value to which ``x`` should be normalized. If not specified,
        the minimum value in ``x`` will be used.
    maximum : float, optional
        The maximum value to which ``x`` should be normalized. If not specified,
        the maximum value in ``x`` will be used.

    Returns
    -------
    numpy.ndarray
        The normalized array of values, where the values are scaled to the
        range ``[minimum, maximum]``.
    """
    if minimum is None:
        minimum = np.nanmin(x)
    if maximum is None:
        maximum = np.nanmax(x)
    return (x - minimum) / (maximum - minimum)


def opacity_transfer_function(mapping, n_colors, interpolate=True, kind='quadratic'):
    """Get the opacity transfer function for a mapping.

    These values will map on to a scalar bar range and thus the number of
    colors (``n_colors``) must correspond to the number of colors in the color
    mapping that these opacities are associated to.

    If interpolating, ``scipy.interpolate.interp1d`` is used if available,
    otherwise ``np.interp`` is used. The ``kind`` argument controls the kind of
    interpolation for ``interp1d``.

    This returns the opacity range from 0 to 255, where 0 is totally
    transparent and 255 is totally opaque.

    The equation to create the sigmoid mapping is: ``1 / (1 + exp(-x))`` where
    ``x`` is the range from ``-a`` to ``+a`` and ``a`` is the value given in
    the ``mapping`` string. Default is ``a=10`` for 'sigmoid' mapping.

    Parameters
    ----------
    mapping : list(float) or str
        The opacity mapping to use. Can be a ``str`` name of a predefined
        mapping including ``'linear'``, ``'geom'``, ``'sigmoid'``,
        ``'sigmoid_1-10'``, and ``foreground``. Append an ``'_r'`` to any
        of those names (except ``foreground``) to reverse that mapping.
        The mapping can also be a custom user-defined array/list of values
        that will be interpolated across the ``n_color`` range.

    n_colors : int
        The number of colors that the opacities must be mapped to.

    interpolate : bool
        Flag on whether or not to interpolate the opacity mapping for all
        colors.

    kind : str
        The interpolation kind if ``interpolate`` is ``True`` and ``scipy``
        is available. If ``scipy`` is not available, linear interpolation
        is always used. Options are:

        - ``'linear'``
        - ``'nearest'``
        - ``'zero'``
        - ``'slinear'``
        - ``'quadratic'``
        - ``'cubic'``
        - ``'previous'``
        - ``'next'``

    Returns
    -------
    numpy.ndarray
        Array of ``numpy.uint8`` values ``n_colors`` long containing the
        [0-255] opacity mapping values.

    Examples
    --------
    >>> import pyvista as pv
    >>> # Fetch the `sigmoid` mapping between 0 and 255
    >>> tf = pv.opacity_transfer_function("sigmoid", 256)
    >>> # Fetch the `geom_r` mapping between 0 and 1
    >>> tf = (
    ...     pv.opacity_transfer_function("geom_r", 256).astype(float)
    ...     / 255.0
    ... )
    >>> # Interpolate a user defined opacity mapping
    >>> opacity = [0, 0.2, 0.9, 0.6, 0.3]
    >>> tf = pv.opacity_transfer_function(opacity, 256)

    """
    sigmoid = lambda x: np.array(1 / (1 + np.exp(-x)) * 255, dtype=np.uint8)
    transfer_func = {
        'linear': np.linspace(0, 255, n_colors, dtype=np.uint8),
        'geom': np.geomspace(1e-6, 255, n_colors, dtype=np.uint8),
        'geom_r': np.geomspace(255, 1e-6, n_colors, dtype=np.uint8),
        'sigmoid': sigmoid(np.linspace(-10.0, 10.0, n_colors)),
        'sigmoid_1': sigmoid(np.linspace(-1.0, 1.0, n_colors)),
        'sigmoid_2': sigmoid(np.linspace(-2.0, 2.0, n_colors)),
        'sigmoid_3': sigmoid(np.linspace(-3.0, 3.0, n_colors)),
        'sigmoid_4': sigmoid(np.linspace(-4.0, 4.0, n_colors)),
        'sigmoid_5': sigmoid(np.linspace(-5.0, 5.0, n_colors)),
        'sigmoid_6': sigmoid(np.linspace(-6.0, 6.0, n_colors)),
        'sigmoid_7': sigmoid(np.linspace(-7.0, 7.0, n_colors)),
        'sigmoid_8': sigmoid(np.linspace(-8.0, 8.0, n_colors)),
        'sigmoid_9': sigmoid(np.linspace(-9.0, 9.0, n_colors)),
        'sigmoid_10': sigmoid(np.linspace(-10.0, 10.0, n_colors)),
        'foreground': np.hstack((0, [255] * (n_colors - 1))).astype(np.uint8),
    }
    transfer_func['linear_r'] = transfer_func['linear'][::-1]
    transfer_func['sigmoid_r'] = transfer_func['sigmoid'][::-1]
    for i in range(3, 11):
        k = f'sigmoid_{i}'
        rk = f'{k}_r'
        transfer_func[rk] = transfer_func[k][::-1]
    if isinstance(mapping, str):
        try:
            return transfer_func[mapping]
        except KeyError:
            raise ValueError(
                f'Opacity transfer function ({mapping}) unknown. '
                f'Valid options: {list(transfer_func.keys())}'
            ) from None
    elif isinstance(mapping, (np.ndarray, list, tuple)):
        mapping = np.array(mapping)
        if mapping.size == n_colors:
            # User could pass transfer function ready for lookup table
            pass
        elif mapping.size < n_colors:
            # User pass custom transfer function to be linearly interpolated
            if np.max(mapping) > 1.0 or np.min(mapping) < 0.0:
                mapping = normalize(mapping)
            # Interpolate transfer function to match lookup table
            xo = np.linspace(0, n_colors, len(mapping), dtype=np.int_)
            xx = np.linspace(0, n_colors, n_colors, dtype=np.int_)
            try:
                if not interpolate:
                    raise ValueError('No interpolation.')
                # Use a quadratic interp if scipy is available
                from scipy.interpolate import interp1d

                # quadratic has best/smoothest results
                f = interp1d(xo, mapping, kind=kind)
                vals = f(xx)
                vals[vals < 0] = 0.0
                vals[vals > 1.0] = 1.0
                mapping = (vals * 255.0).astype(np.uint8)

            except (ImportError, ValueError):
                # Otherwise use simple linear interp
                mapping = (np.interp(xx, xo, mapping) * 255).astype(np.uint8)
        else:
            raise RuntimeError(
                f'Transfer function cannot have more values than `n_colors`. This has {mapping.size} elements'
            )
        return mapping
    raise TypeError(f'Transfer function type ({type(mapping)}) not understood')


def parse_font_family(font_family: str) -> int:
    """
    Check and validate the given font family name.

    Parameters
    ----------
    font_family : str
        Font family name to validate. Must be one of the font names defined in
        the ``FONTS`` enum class.

    Returns
    -------
    int
        Corresponding integer value of the valid font family name in the
        ``FONTS`` enum class.

    Raises
    ------
    ValueError
        If the font_family is not one of the defined font names in the ``FONTS``
        enum class.
    """
    font_family = font_family.lower()
    fonts = [font.name for font in FONTS]
    if font_family not in fonts:
        raise ValueError(f'Font must one of the following:\n{", ".join(fonts)}')
    return FONTS[font_family].value


def check_matplotlib_vtk_compatibility():
    """
    Check if VTK and Matplotlib versions are compatible for MathText rendering.

    This function is primarily geared towards checking if MathText rendering is
    supported with the given versions of VTK and Matplotlib. It follows the
    version constraints:

    * VTK <= 9.2.2 requires Matplotlib < 3.6
    * VTK > 9.2.2 requires Matplotlib >= 3.6

    Other version combinations of VTK and Matplotlib will work without
    errors, but some features (like MathText/LaTeX rendering) may
    silently fail.

    Returns
    -------
    bool
        True if the versions of VTK and Matplotlib are compatible for MathText
        rendering, False otherwise.

    Raises
    ------
    RuntimeError
        If the versions of VTK and Matplotlib cannot be checked.

    """
    import matplotlib

    mpl_vers = tuple(map(int, matplotlib.__version__.split('.')[:2]))
    if pyvista.vtk_version_info <= (9, 2, 2):
        if mpl_vers >= (3, 6):
            return False
        return True
    elif pyvista.vtk_version_info > (9, 2, 2):
        if mpl_vers >= (3, 6):
            return True
        return False  # pragma: no cover
    raise RuntimeError('Uncheckable versions.')  # pragma: no cover


def check_math_text_support():
    """Check if MathText and LaTeX symbols are supported.

    Returns
    -------
    bool
        ``True`` if both MathText and LaTeX symbols are supported, ``False``
        otherwise.
    """
    # Something seriously sketchy is happening with this VTK code
    # It seems to hijack stdout and stderr?
    # See https://github.com/pyvista/pyvista/issues/4732
    # This is a hack to get around that by executing the code in a subprocess
    # and capturing the output:
    # _vtk.vtkMathTextFreeTypeTextRenderer().MathTextIsSupported()
    _cmd = "import vtk;print(vtk.vtkMathTextFreeTypeTextRenderer().MathTextIsSupported());"
    proc = subprocess.run([sys.executable, '-c', _cmd], check=False, capture_output=True)
    math_text_support = False if proc.returncode else proc.stdout.decode().strip() == 'True'
    return math_text_support and check_matplotlib_vtk_compatibility()<|MERGE_RESOLUTION|>--- conflicted
+++ resolved
@@ -379,14 +379,10 @@
         axes_actor.SetZPlusFaceText(f"+{zlabel}")
         axes_actor.SetZMinusFaceText(f"-{zlabel}")
     axes_actor.SetFaceTextVisibility(not labels_off)
-<<<<<<< HEAD
-    axes_actor.SetTextEdgesVisibility(False)
-=======
     axes_actor.SetTextEdgesVisibility(show_text_edges)
     # https://github.com/pyvista/pyvista/pull/5382
     # axes_actor.GetTextEdgesProperty().SetColor(edge_color.float_rgb)
     axes_actor.GetTextEdgesProperty().SetLineWidth(line_width)
->>>>>>> c7b67d19
     axes_actor.GetXPlusFaceProperty().SetColor(x_color.float_rgb)
     axes_actor.GetXMinusFaceProperty().SetColor(x_color.float_rgb)
     axes_actor.GetYPlusFaceProperty().SetColor(y_color.float_rgb)
