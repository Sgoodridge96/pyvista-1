"""Core type aliases."""

from typing import Tuple, Union

from pyvista.core._vtk_core import vtkCellArray, vtkMatrix3x3, vtkMatrix4x4, vtkTransform

<<<<<<< HEAD
from ._array_like import _ArrayLike, _ArrayLike1D, _ArrayLike2D, _NumberType

Number = Union[int, float]

Vector = _ArrayLike1D[_NumberType]
Matrix = _ArrayLike2D[_NumberType]
Array = _ArrayLike[_NumberType]
=======
from ._array_like import _ArrayLike1D, _ArrayLike2D, _NumType

Number = Union[int, float]

VectorLike = _ArrayLike1D[_NumType]
MatrixLike = _ArrayLike2D[_NumType]
>>>>>>> 3bf3d148

TransformLike = Union[MatrixLike[float], vtkMatrix3x3, vtkMatrix4x4, vtkTransform]
BoundsLike = Tuple[Number, Number, Number, Number, Number, Number]
CellsLike = Union[MatrixLike[int], VectorLike[int]]
CellArrayLike = Union[CellsLike, vtkCellArray]<|MERGE_RESOLUTION|>--- conflicted
+++ resolved
@@ -4,22 +4,12 @@
 
 from pyvista.core._vtk_core import vtkCellArray, vtkMatrix3x3, vtkMatrix4x4, vtkTransform
 
-<<<<<<< HEAD
-from ._array_like import _ArrayLike, _ArrayLike1D, _ArrayLike2D, _NumberType
+from ._array_like import _ArrayLike1D, _ArrayLike2D, _NumberType
 
 Number = Union[int, float]
 
-Vector = _ArrayLike1D[_NumberType]
-Matrix = _ArrayLike2D[_NumberType]
-Array = _ArrayLike[_NumberType]
-=======
-from ._array_like import _ArrayLike1D, _ArrayLike2D, _NumType
-
-Number = Union[int, float]
-
-VectorLike = _ArrayLike1D[_NumType]
-MatrixLike = _ArrayLike2D[_NumType]
->>>>>>> 3bf3d148
+VectorLike = _ArrayLike1D[_NumberType]
+MatrixLike = _ArrayLike2D[_NumberType]
 
 TransformLike = Union[MatrixLike[float], vtkMatrix3x3, vtkMatrix4x4, vtkTransform]
 BoundsLike = Tuple[Number, Number, Number, Number, Number, Number]
