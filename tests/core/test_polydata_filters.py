--- conflicted
+++ resolved
@@ -56,7 +56,6 @@
         sphere.boolean_intersection(sphere.copy())
 
 
-<<<<<<< HEAD
 @pytest.fixture()
 def poly_circle():
     circle = pv.Circle(resolution=30)
@@ -93,10 +92,10 @@
     # Allow some leeway for approximtely 50%
     assert poly_circle.n_points >= 14
     assert poly_circle.n_points <= 16
-=======
+
+    
 def test_triangulate_contours():
     poly = pv.Polygon(n_sides=4, fill=False)
     filled = poly.triangulate_contours()
     for cell in filled.cell:
-        assert cell.type == pv.CellType.TRIANGLE
->>>>>>> b8c4dc4e
+        assert cell.type == pv.CellType.TRIANGLE