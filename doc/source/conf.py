--- conflicted
+++ resolved
@@ -360,15 +360,8 @@
     "backreferences_dir": None,
     # Modules for which function level galleries are created.  In
     "doc_module": "pyvista",
-<<<<<<< HEAD
     "image_scrapers": (DynamicScraper(), "matplotlib"),
-    "first_notebook_cell": (
-        "%matplotlib inline\n" "from pyvista import set_plot_theme\n" "set_plot_theme('document')\n"
-    ),
-=======
-    "image_scrapers": ("pyvista", "matplotlib"),
     "first_notebook_cell": "%matplotlib inline",
->>>>>>> fe791012
     "reset_modules": (reset_pyvista,),
     "reset_modules_order": "both",
 }
