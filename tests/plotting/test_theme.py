--- conflicted
+++ resolved
@@ -395,8 +395,6 @@
     with pytest.raises(AttributeError, match='has no attribute'):
         default_theme.lighting_params.new_attr = 1
 
-<<<<<<< HEAD
-=======
     # subclasses should also prevent arbitrary attributes
     theme = DarkTheme()
     with pytest.raises(AttributeError, match='has no attribute'):
@@ -406,7 +404,6 @@
     with pytest.raises(AttributeError, match='has no attribute'):
         theme.lighting_params.new_attr = 1
 
->>>>>>> 0637ba00
 
 def test_theme_eq():
     defa_theme0 = pv.plotting.themes.Theme()
