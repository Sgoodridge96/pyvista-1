"""Utilities for using pyvista with sphinx-gallery."""

import shutil

import pyvista as pv

BUILDING_GALLERY_ERROR_MSG = (
    "pyvista.BUILDING_GALLERY must be set to True in your conf.py to capture "
    "images within sphinx_gallery or when building documentation using the "
    "pyvista-plot directive."
)


def _get_sg_image_scraper():
    """Return the callable scraper to be used by Sphinx-Gallery.

    It allows PyVista users to just use strings as they already can for
    'matplotlib' and 'mayavi'. Details on this implementation can be found in
    `sphinx-gallery/sphinx-gallery/494`_

    This must be imported into the top level namespace of PyVista.

    .. _sphinx-gallery/sphinx-gallery/494: https://github.com/sphinx-gallery/sphinx-gallery/pull/494
    """
    return Scraper()


def html_rst(
    figure_list, sources_dir, fig_titles='', srcsetpaths=None
):  # numpydoc ignore=PR01,RT01
    """Generate reST for viewer with exported scene."""
    from sphinx_gallery.scrapers import _get_srcset_st, figure_rst

    if srcsetpaths is None:
        # this should never happen, but figure_rst is public, so
        # this has to be a kwarg...
        srcsetpaths = [{0: fl} for fl in figure_list]

    images_rst = ""
    for i, hinnames in enumerate(srcsetpaths):
        srcset = _get_srcset_st(sources_dir, hinnames)
        if srcset[-5:] == "vtksz":
            images_rst += f"\n.. offlineviewer:: {figure_list[i]}\n\n"
        else:
            images_rst += "\n" + figure_rst([figure_list[i]], sources_dir) + "\n\n"

    return images_rst


class Scraper:
    """
    Save ``pyvista.Plotter`` objects.

    Used by sphinx-gallery to generate the plots from the code in the examples.

    Pass an instance of this class to ``sphinx_gallery_conf`` in your
    ``conf.py`` as the ``"image_scrapers"`` argument.

    Be sure to set ``pyvista.BUILDING_GALLERY = True`` in your ``conf.py``.

    """

    def __repr__(self):  # pragma: no cover
        """Return a stable representation of the class."""
        return f"<{self.__class__.__name__}"

    def __call__(self, block, block_vars, gallery_conf):
        """Save the figures generated after running example code.

        Called by sphinx-gallery.

        """
        from sphinx_gallery.scrapers import figure_rst

        if not pv.BUILDING_GALLERY:
            raise RuntimeError(BUILDING_GALLERY_ERROR_MSG)

        image_names = list()
        image_path_iterator = block_vars["image_path_iterator"]
        figures = pv.plotting.plotter._ALL_PLOTTERS
        for _, plotter in figures.items():
            fname = next(image_path_iterator)
            if hasattr(plotter, "_gif_filename"):
                # move gif to fname
                fname = fname[:-3] + "gif"
                shutil.move(plotter._gif_filename, fname)
            else:
                plotter.screenshot(fname)
            image_names.append(fname)
        pv.close_all()  # close and clear all plotters
        return figure_rst(image_names, gallery_conf["src_dir"])


class DynamicScraper:
    """
    Save ``pyvista.Plotter`` objects dynamically.

    Used by sphinx-gallery to generate the plots from the code in the examples.

    Pass an instance of this class to ``sphinx_gallery_conf`` in your
    ``conf.py`` as the ``"image_scrapers"`` argument.

    Be sure to set ``pyvista.BUILDING_GALLERY = True`` in your ``conf.py``.

    """

    def __call__(self, block, block_vars, gallery_conf):
        """Save the figures generated after running example code.

        Called by sphinx-gallery.

        """
        if not pv.BUILDING_GALLERY:
            raise RuntimeError(BUILDING_GALLERY_ERROR_MSG)

        image_names = list()
        image_path_iterator = block_vars["image_path_iterator"]
<<<<<<< HEAD
        figures = pyvista.plotting.plotter._ALL_PLOTTERS
        # read global option  if it exists
        force_static = block_vars['example_globals'].get(
            "PYVISTA_GALLERY_FORCE_STATIC_IN_DOCUMENT", False
        )
        # override with block specific value if it exists
        if "PYVISTA_GALLERY_FORCE_STATIC = True" in block[1].split('\n'):
            force_static = True
        elif "PYVISTA_GALLERY_FORCE_STATIC = False" in block[1].split('\n'):
            force_static = False
        for _, plotter in figures.items():
            fname = next(image_path_iterator)
            if hasattr(plotter, '_gif_filename'):
                fname = fname[:-3] + "gif"
                shutil.move(plotter._gif_filename, fname)
                image_names.append(fname)
            else:
                plotter.screenshot(fname)  # produce PNG for thumbnail
                if force_static or plotter.last_vtksz is None:
                    image_names.append(fname)
                else:
                    fname = fname[:-3] + "vtksz"
                    with open(fname, "wb") as f:
                        f.write(plotter.last_vtksz)
                        image_names.append(fname)
        pyvista.close_all()  # close and clear all plotters
=======
        figures = pv.plotting.plotter._ALL_PLOTTERS
        for _, plotter in figures.items():
            fname = next(image_path_iterator)
            # if hasattr(plotter, '_gif_filename'):
            #     raise RuntimeError('GIFs are not supported with DynamicScraper.')
            # else:
            plotter.screenshot(fname)  # produce PNG for thumbnail
            fname = fname[:-3] + "vtksz"
            if plotter.last_vtksz is None:
                raise RuntimeError(BUILDING_GALLERY_ERROR_MSG)
            with open(fname, "wb") as f:
                f.write(plotter.last_vtksz)
            image_names.append(fname)
        pv.close_all()  # close and clear all plotters
>>>>>>> 545c1d17
        return html_rst(image_names, gallery_conf["src_dir"])<|MERGE_RESOLUTION|>--- conflicted
+++ resolved
@@ -115,8 +115,7 @@
 
         image_names = list()
         image_path_iterator = block_vars["image_path_iterator"]
-<<<<<<< HEAD
-        figures = pyvista.plotting.plotter._ALL_PLOTTERS
+        figures = pv.plotting.plotter._ALL_PLOTTERS
         # read global option  if it exists
         force_static = block_vars['example_globals'].get(
             "PYVISTA_GALLERY_FORCE_STATIC_IN_DOCUMENT", False
@@ -141,21 +140,5 @@
                     with open(fname, "wb") as f:
                         f.write(plotter.last_vtksz)
                         image_names.append(fname)
-        pyvista.close_all()  # close and clear all plotters
-=======
-        figures = pv.plotting.plotter._ALL_PLOTTERS
-        for _, plotter in figures.items():
-            fname = next(image_path_iterator)
-            # if hasattr(plotter, '_gif_filename'):
-            #     raise RuntimeError('GIFs are not supported with DynamicScraper.')
-            # else:
-            plotter.screenshot(fname)  # produce PNG for thumbnail
-            fname = fname[:-3] + "vtksz"
-            if plotter.last_vtksz is None:
-                raise RuntimeError(BUILDING_GALLERY_ERROR_MSG)
-            with open(fname, "wb") as f:
-                f.write(plotter.last_vtksz)
-            image_names.append(fname)
         pv.close_all()  # close and clear all plotters
->>>>>>> 545c1d17
         return html_rst(image_names, gallery_conf["src_dir"])