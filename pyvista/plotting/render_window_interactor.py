--- conflicted
+++ resolved
@@ -1395,41 +1395,6 @@
         """Return if the interactor has been initialized."""
         return self.interactor.GetInitialized()
 
-<<<<<<< HEAD
-    def get_picker(self):
-        """Get the picker.
-
-        Returns
-        -------
-        vtk.vtkAbstractPicker
-            VTK picker.
-        """
-        # Deprecated on v0.39.0, estimated removal on v0.41.0
-        warnings.warn(
-            "Use of `get_picker` is deprecated. Use `picker` property instead.",
-            PyVistaDeprecationWarning,
-            stacklevel=2,
-        )
-        return self.picker
-
-    def set_picker(self, picker):
-        """Set the picker for the interactor.
-
-        Parameters
-        ----------
-        picker : vtk.vtkAbstractPicker
-            The picker to set for the interactor.
-        """
-        # Deprecated on v0.39.0, estimated removal on v0.41.0
-        warnings.warn(
-            "Use of `get_picker` is deprecated. Use `picker` property instead.",
-            PyVistaDeprecationWarning,
-            stacklevel=2,
-        )
-        self.picker = picker
-
-=======
->>>>>>> 6698923f
     @property
     def picker(self):  # numpydoc ignore=RT01
         """Get/set the picker.
