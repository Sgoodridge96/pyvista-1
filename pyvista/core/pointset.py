"""Sub-classes and wrappers for vtk.vtkPointSet."""
import collections.abc
from functools import wraps
import numbers
import os
import pathlib
from textwrap import dedent
from typing import Optional, Tuple, Union, cast
import warnings

import numpy as np

import pyvista

from . import _vtk_core as _vtk
from ._typing_core import (
    BoolVector,
    BoundsLike,
    IntArray,
    IntMatrix,
    IntVector,
    Matrix,
    NumpyIntArray,
    NumpyUINT8Array,
    Vector,
)
from .cell import CellArray, _get_connectivity_array, _get_offset_array, _get_regular_cells
from .celltype import CellType
from .dataset import DataSet
from .errors import (
    PointSetCellOperationError,
    PointSetDimensionReductionError,
    PointSetNotSupported,
    PyVistaDeprecationWarning,
    VTKVersionError,
)
from .filters import PolyDataFilters, StructuredGridFilters, UnstructuredGridFilters, _get_output
from .utilities.cells import create_mixed_cells, get_mixed_cells, numpy_to_idarr
from .utilities.fileio import get_ext
from .utilities.misc import abstract_class
from .utilities.points import vtk_points

DEFAULT_INPLACE_WARNING = (
    'You did not specify a value for `inplace` and the default value will '
    'be changing to `False` in future versions for point-based meshes (e.g., '
    '`PolyData`). Please make sure you are not assuming this to be an inplace '
    'operation.'
)


class _PointSet(DataSet):
    """PyVista's equivalent of vtk.vtkPointSet.

    This holds methods common to PolyData and UnstructuredGrid.
    """

    _WRITERS = {".xyz": _vtk.vtkSimplePointsWriter}

    def center_of_mass(self, scalars_weight: bool = False) -> np.ndarray:
        """Return the coordinates for the center of mass of the mesh.

        Parameters
        ----------
        scalars_weight : bool, default: False
            Flag for using the mesh scalars as weights.

        Returns
        -------
        numpy.ndarray
            Coordinates for the center of mass.

        Examples
        --------
        >>> import pyvista as pv
        >>> mesh = pv.Sphere(center=(1, 1, 1))
        >>> mesh.center_of_mass()
        array([1., 1., 1.])

        """
        alg = _vtk.vtkCenterOfMass()
        alg.SetInputDataObject(self)
        alg.SetUseScalarsAsWeights(scalars_weight)
        alg.Update()
        return np.array(alg.GetCenter())

    def shallow_copy(self, to_copy: DataSet) -> None:  # type: ignore[override]
        """Create a shallow copy from a different dataset into this one.

        This method mutates this dataset and returns ``None``.

        Parameters
        ----------
        to_copy : pyvista.DataSet
            Data object to perform the shallow copy from.

        """
        # Set default points if needed
        if not to_copy.GetPoints():
            to_copy.SetPoints(_vtk.vtkPoints())
        DataSet.shallow_copy(self, cast(_vtk.vtkDataObject, to_copy))
        return None

    def remove_cells(self, ind: Union[BoolVector, IntVector], inplace=False) -> '_PointSet':
        """Remove cells.

        Parameters
        ----------
        ind : BoolVector | IntVector
            Cell indices to be removed.  The array can also be a
            boolean array of the same size as the number of cells.

        inplace : bool, default: False
            Whether to update the mesh in-place.

        Returns
        -------
        pyvista.DataSet
            Same type as the input, but with the specified cells
            removed.

        Examples
        --------
        Remove 20 cells from an unstructured grid.

        >>> from pyvista import examples
        >>> import pyvista as pv
        >>> hex_mesh = pv.read(examples.hexbeamfile)
        >>> removed = hex_mesh.remove_cells(range(10, 20))
        >>> removed.plot(color='lightblue', show_edges=True, line_width=3)
        """
        if isinstance(ind, np.ndarray):
            if ind.dtype == np.bool_ and ind.size != self.n_cells:
                raise ValueError(
                    f'Boolean array size must match the number of cells ({self.n_cells})'
                )
        ghost_cells = np.zeros(self.n_cells, np.uint8)
        ghost_cells[ind] = _vtk.vtkDataSetAttributes.DUPLICATECELL

        if inplace:
            target = self
        else:
            target = self.copy()

        target.cell_data[_vtk.vtkDataSetAttributes.GhostArrayName()] = ghost_cells
        target.RemoveGhostCells()
        return target

    def points_to_double(self) -> '_PointSet':
        """Convert the points datatype to double precision.

        Returns
        -------
        pyvista.PointSet
            Pointset with points in double precision.

        Notes
        -----
        This operates in place.

        Examples
        --------
        Create a mesh that has points of the type ``float32`` and
        convert the points to ``float64``.

        >>> import pyvista as pv
        >>> mesh = pv.Sphere()
        >>> mesh.points.dtype
        dtype('float32')
        >>> _ = mesh.points_to_double()
        >>> mesh.points.dtype
        dtype('float64')

        """
        if self.points.dtype != np.double:
            self.points = self.points.astype(np.double)  # type: ignore
        return self

    # todo: `transform_all_input_vectors` is not handled when modifying inplace
    def translate(self, xyz: Vector, transform_all_input_vectors=False, inplace=None):
        """Translate the mesh.

        Parameters
        ----------
        xyz : Vector
            A vector of three floats of cartesian values to translate the mesh with.

        transform_all_input_vectors : bool, default: False
            When ``True``, all input vectors are transformed. Otherwise, only
            the points, normals and active vectors are transformed. This is
            only valid when not updating in place.

        inplace : bool, optional
            Updates mesh in-place.

        Returns
        -------
        pyvista.PointSet
            Translated pointset.

        Examples
        --------
        Create a sphere and translate it by ``(2, 1, 2)``.

        >>> import pyvista as pv
        >>> mesh = pv.Sphere()
        >>> mesh.center
        [0.0, 0.0, 0.0]
        >>> trans = mesh.translate((2, 1, 2), inplace=True)
        >>> trans.center
        [2.0, 1.0, 2.0]

        """
        if inplace:
            self.points += np.asarray(xyz)  # type: ignore
            return self
        return super().translate(
            xyz, transform_all_input_vectors=transform_all_input_vectors, inplace=inplace
        )


class PointSet(_vtk.vtkPointSet, _PointSet):
    """Concrete class for storing a set of points.

    This is a concrete class representing a set of points that specifies the
    interface for datasets that explicitly use "point" arrays to represent
    geometry. This class is useful for improving the performance of filters on
    point clouds, but not plotting.

    For further details see `VTK: vtkPointSet Details
    <https://vtk.org/doc/nightly/html/classvtkPointSet.html#details>`_.

    Parameters
    ----------
    var_inp : vtk.vtkPointSet, Matrix, optional
        Flexible input type.  Can be a ``vtk.vtkPointSet``, in which case
        this PointSet object will be copied if ``deep=True`` and will
        be a shallow copy if ``deep=False``.

        List, numpy array, or sequence containing point locations. Must be an
        ``(N, 3)`` array of points.

    deep : bool, default: False
        Whether to copy the input ``points``, or to create a PointSet from them
        without copying them.  Setting ``deep=True`` ensures that the original
        arrays can be modified outside the mesh without affecting the
        mesh.

    force_float : bool, default: True
        Casts the datatype to ``float32`` if points datatype is non-float.  Set
        this to ``False`` to allow non-float types, though this may lead to
        truncation of intermediate floats when transforming datasets.

    Notes
    -----
    This class requires ``vtk>=9.1.0``. This is an abstract class in
    ``vtk<9.1.0`` and cannot be instantiated.

    Examples
    --------
    Create a simple point cloud of 10 points from a numpy array.

    >>> import numpy as np
    >>> import pyvista as pv
    >>> rng = np.random.default_rng()
    >>> points = rng.random((10, 3))
    >>> pset = pv.PointSet(points)

    Plot the pointset. Note: this casts to a :class:`pyvista.PolyData`
    internally when plotting.

    >>> pset.plot(point_size=10)

    """

    def __new__(cls, *args, **kwargs):
        """Construct a new PointSet object.

        Wrapping this is necessary for us to show an informative error
        message when the VTK version is too old, causing PointSet to be
        an abstract class. Since we inherit the ``__new__()`` method of
        ``vtk.vtkPointSet``, we would otherwise see a generic error about
        the class being abstract.

        """
        if pyvista.vtk_version_info < (9, 1, 0):
            raise VTKVersionError("pyvista.PointSet requires VTK >= 9.1.0")
        return super().__new__(cls, *args, **kwargs)

    def __init__(self, var_inp=None, deep=False, force_float=True):
        """Initialize the pointset."""
        super().__init__()

        if var_inp is None:
            return
        elif isinstance(var_inp, _vtk.vtkPointSet):
            if deep:
                self.deep_copy(var_inp)
            else:
                self.shallow_copy(var_inp)
        else:
            self.SetPoints(vtk_points(var_inp, deep=deep, force_float=force_float))

    def __repr__(self):
        """Return the standard representation."""
        return DataSet.__repr__(self)

    def __str__(self):
        """Return the standard str representation."""
        return DataSet.__str__(self)

    def cast_to_polydata(self, deep=True):
        """Cast this dataset to polydata.

        Parameters
        ----------
        deep : bool, deep: True
            Whether to copy the pointset points, or to create a PolyData
            without copying them.  Setting ``deep=True`` ensures that the
            original arrays can be modified outside the PolyData without
            affecting the PolyData.

        Returns
        -------
        pyvista.PolyData
            PointSet cast to a ``pyvista.PolyData``.

        """
        pdata = PolyData(self.points, deep=deep)
        if deep:
            pdata.point_data.update(self.point_data)  # update performs deep copy
        else:
            for key, value in self.point_data.items():
                pdata.point_data[key] = value
        return pdata

    @wraps(DataSet.plot)  # type: ignore
    def plot(self, *args, **kwargs):
        """Cast to PolyData and plot."""
        pdata = self.cast_to_polydata(deep=False)
        kwargs.setdefault('style', 'points')
        return pdata.plot(*args, **kwargs)

    @wraps(PolyDataFilters.threshold)
    def threshold(self, *args, **kwargs):
        """Cast to PolyData and threshold.

        Need this because cell-wise operations fail for PointSets.
        """
        return self.cast_to_polydata(False).threshold(*args, **kwargs).cast_to_pointset()

    @wraps(PolyDataFilters.threshold_percent)
    def threshold_percent(self, *args, **kwargs):
        """Cast to PolyData and threshold.

        Need this because cell-wise operations fail for PointSets.
        """
        return self.cast_to_polydata(False).threshold_percent(*args, **kwargs).cast_to_pointset()

    @wraps(PolyDataFilters.explode)
    def explode(self, *args, **kwargs):
        """Cast to PolyData and explode.

        The explode filter relies on cells.

        """
        return self.cast_to_polydata(False).explode(*args, **kwargs).cast_to_pointset()

    @wraps(PolyDataFilters.delaunay_3d)
    def delaunay_3d(self, *args, **kwargs):
        """Cast to PolyData and run delaunay_3d."""
        return self.cast_to_polydata(False).delaunay_3d(*args, **kwargs)

    @property
    def area(self) -> float:  # numpydoc ignore=RT01
        """Return 0.0 since a PointSet has no area."""
        return 0.0

    @property
    def volume(self) -> float:  # numpydoc ignore=RT01
        """Return 0.0 since a PointSet has no volume."""
        return 0.0

    def contour(self, *args, **kwargs):
        """Raise dimension reducing operations are not supported."""
        raise PointSetNotSupported(
            'Contour and other dimension reducing filters are not supported on PointSets'
        )

    def cell_data_to_point_data(self, *args, **kwargs):
        """Raise PointSets do not have cells."""
        raise PointSetNotSupported('PointSets contain no cells or cell data.')

    def point_data_to_cell_data(self, *args, **kwargs):
        """Raise PointSets do not have cells."""
        raise PointSetNotSupported('PointSets contain no cells or cell data.')

    def triangulate(self, *args, **kwargs):
        """Raise cell operations are not supported."""
        raise PointSetCellOperationError

    def decimate_boundary(self, *args, **kwargs):
        """Raise cell operations are not supported."""
        raise PointSetCellOperationError

    def find_cells_along_line(self, *args, **kwargs):
        """Raise cell operations are not supported."""
        raise PointSetCellOperationError

    def tessellate(self, *args, **kwargs):
        """Raise cell operations are not supported."""
        raise PointSetCellOperationError

    def slice(self, *args, **kwargs):
        """Raise dimension reducing operations are not supported."""
        raise PointSetDimensionReductionError

    def slice_along_axis(self, *args, **kwargs):
        """Raise dimension reducing operations are not supported."""
        raise PointSetDimensionReductionError

    def slice_along_line(self, *args, **kwargs):
        """Raise dimension reducing operations are not supported."""
        raise PointSetDimensionReductionError

    def slice_implicit(self, *args, **kwargs):
        """Raise dimension reducing operations are not supported."""
        raise PointSetDimensionReductionError

    def slice_orthogonal(self, *args, **kwargs):
        """Raise dimension reducing operations are not supported."""
        raise PointSetDimensionReductionError

    def shrink(self, *args, **kwargs):
        """Raise cell operations are not supported."""
        raise PointSetCellOperationError

    def separate_cells(self, *args, **kwargs):
        """Raise cell operations are not supported."""
        raise PointSetCellOperationError

    def remove_cells(self, *args, **kwargs):
        """Raise cell operations are not supported."""
        raise PointSetCellOperationError

    def point_is_inside_cell(self, *args, **kwargs):
        """Raise cell operations are not supported."""
        raise PointSetCellOperationError

    def extract_surface(self, *args, **kwargs):
        """Raise extract surface are not supported."""
        raise PointSetCellOperationError

    def extract_geometry(self, *args, **kwargs):
        """Raise extract geometry are not supported."""
        raise PointSetCellOperationError


class PolyData(_vtk.vtkPolyData, _PointSet, PolyDataFilters):
    """Dataset consisting of surface geometry (e.g. vertices, lines, and polygons).

    Can be initialized in several ways:

    - Create an empty mesh
    - Initialize from a vtk.vtkPolyData
    - Using vertices
    - Using vertices and faces
    - From a file

    Parameters
    ----------
    var_inp : vtk.vtkPolyData, str, sequence, optional
        Flexible input type.  Can be a ``vtk.vtkPolyData``, in which case
        this PolyData object will be copied if ``deep=True`` and will
        be a shallow copy if ``deep=False``.

        Also accepts a path, which may be local path as in
        ``'my_mesh.stl'`` or global path like ``'/tmp/my_mesh.ply'``
        or ``'C:/Users/user/my_mesh.ply'``.

        Otherwise, this must be a points array or list containing one
        or more points.  Each point must have 3 dimensions.

    faces : sequence, optional
        Face connectivity array.  Faces must contain padding
        indicating the number of points in the face.  For example, the
        two faces ``[10, 11, 12]`` and ``[20, 21, 22, 23]`` will be
        represented as ``[3, 10, 11, 12, 4, 20, 21, 22, 23]``.  This
        lets you have an arbitrary number of points per face.

        When not including the face connectivity array, each point
        will be assigned to a single vertex.  This is used for point
        clouds that have no connectivity.

    n_faces : int, optional
        Number of faces in the ``faces`` connectivity array.  While
        optional, setting this speeds up the creation of the
        ``PolyData``.

    lines : sequence, optional
        The line connectivity array.  Like ``faces``, this array
        requires padding indicating the number of points in a line
        segment.  For example, the two line segments ``[0, 1]`` and
        ``[1, 2, 3, 4]`` will be represented as
        ``[2, 0, 1, 4, 1, 2, 3, 4]``.

    n_lines : int, optional
        Number of lines in the ``lines`` connectivity array.  While
        optional, setting this speeds up the creation of the
        ``PolyData``.

    strips : sequence, optional
        Triangle strips connectivity array.  Triangle strips require an initial
        triangle, and the following points of the strip. Each
        triangle is built with the new point and the two previous
        points. Just as in ``lines`` and ``faces``, this array requires a
        padding indicating the number of points. For example,
        a single triangle strip of ``[0, 1, 2, 3, 6, 7, 4, 5, 0, 1]`` requires padding of
        ``10`` and should input as ``[10, 0, 1, 2, 3, 6, 7, 4, 5, 0, 1]``.

    n_strips : int, optional
        Number of strips in the ``strips`` connectivity array.  While
        optional, setting this speeds up the creation of the
        ``PolyData``.

    deep : bool, optional
        Whether to copy the inputs, or to create a mesh from them
        without copying them.  Setting ``deep=True`` ensures that the
        original arrays can be modified outside the mesh without
        affecting the mesh. Default is ``False``.

    force_ext : str, optional
        If initializing from a file, force the reader to treat the
        file as if it had this extension as opposed to the one in the
        file.

    force_float : bool, optional
        Casts the datatype to ``float32`` if points datatype is
        non-float.  Default ``True``. Set this to ``False`` to allow
        non-float types, though this may lead to truncation of
        intermediate floats when transforming datasets.


    See Also
    --------
    pyvista.PolyData.from_regular_faces

    Examples
    --------
    >>> import vtk
    >>> import numpy as np
    >>> from pyvista import examples
    >>> import pyvista as pv

    Create an empty mesh.

    >>> mesh = pv.PolyData()

    Initialize from a ``vtk.vtkPolyData`` object.

    >>> vtkobj = vtk.vtkPolyData()
    >>> mesh = pv.PolyData(vtkobj)

    Initialize from just vertices.

    >>> vertices = np.array(
    ...     [[0, 0, 0], [1, 0, 0], [1, 0.5, 0], [0, 0.5, 0]]
    ... )
    >>> mesh = pv.PolyData(vertices)

    Initialize from vertices and faces.

    >>> faces = np.hstack([[3, 0, 1, 2], [3, 0, 3, 2]])
    >>> mesh = pv.PolyData(vertices, faces)

    Initialize from vertices and lines.

    >>> lines = np.hstack([[2, 0, 1], [2, 1, 2]])
    >>> mesh = pv.PolyData(vertices, lines=lines)

    Initialize from vertices and triangle strips.

    >>> strips = np.hstack([[4, 0, 1, 3, 2]])
    >>> mesh = pv.PolyData(vertices, strips=strips)

    Initialize from a filename.

    >>> mesh = pv.PolyData(examples.antfile)

    See :ref:`create_poly` for more examples.

    """

    _USE_STRICT_N_FACES = False
    _WARNED_DEPRECATED_NONSTRICT_N_FACES = False

    _WRITERS = {
        '.ply': _vtk.vtkPLYWriter,
        '.vtp': _vtk.vtkXMLPolyDataWriter,
        '.stl': _vtk.vtkSTLWriter,
        '.vtk': _vtk.vtkPolyDataWriter,
    }

    def __init__(
        self,
        var_inp: Union[_vtk.vtkPolyData, str, Matrix] = None,
        faces: Optional[IntVector] = None,
        n_faces: Optional[int] = None,
        lines: Optional[IntVector] = None,
        n_lines: Optional[int] = None,
        strips: Optional[IntVector] = None,
        n_strips: Optional[int] = None,
        deep: bool = False,
        force_ext: Optional[str] = None,
        force_float: Optional[bool] = True,
    ) -> None:
        """Initialize the polydata."""
        local_parms = locals()
        super().__init__()

        # allow empty input
        if var_inp is None:
            return

        # filename
        opt_kwarg = ['faces', 'n_faces', 'lines', 'n_lines']
        if isinstance(var_inp, (str, pathlib.Path)):
            for kwarg in opt_kwarg:
                if local_parms[kwarg]:
                    raise ValueError(
                        'No other arguments should be set when first parameter is a string'
                    )
            self._from_file(var_inp, force_ext=force_ext)  # is filename

            return

        # PolyData-like
        if isinstance(var_inp, _vtk.vtkPolyData):
            for kwarg in opt_kwarg:
                if local_parms[kwarg]:
                    raise ValueError(
                        'No other arguments should be set when first parameter is a PolyData'
                    )
            if deep:
                self.deep_copy(var_inp)
            else:
                self.shallow_copy(var_inp)
            return

        # First parameter is points
        if isinstance(var_inp, (np.ndarray, list, _vtk.vtkDataArray)):
            self.SetPoints(vtk_points(var_inp, deep=deep, force_float=force_float))

        else:
            msg = f"""
                Invalid Input type:

                Expected first argument to be either a:
                - vtk.PolyData
                - pyvista.PolyData
                - numeric numpy.ndarray (1 or 2 dimensions)
                - List (flat or nested with 3 points per vertex)
                - vtk.vtkDataArray

                Instead got: {type(var_inp)}"""
            raise TypeError(dedent(msg.strip('\n')))

        # At this point, points have been setup, add faces and/or lines
        if faces is None and lines is None and strips is None:
            # one cell per point (point cloud case)
            verts = self._make_vertex_cells(self.n_points)
            self.verts = CellArray(verts, self.n_points, deep)  # type: ignore
        elif strips is not None:
            self.strips = CellArray(strips, n_strips, deep)  # type: ignore
        elif faces is not None:
            # here we use CellArray since we must specify deep and n_faces
            self.faces = CellArray(faces, n_faces, deep)  # type: ignore

        # can always set lines
        if lines is not None:
            # here we use CellArray since we must specify deep and n_lines
            self.lines = CellArray(lines, n_lines, deep)  # type: ignore

    def _post_file_load_processing(self) -> None:
        """Execute after loading a PolyData from file."""
        # When loading files with just point arrays, create and
        # set the polydata vertices
        if self.n_points > 0 and self.n_cells == 0:
            verts = self._make_vertex_cells(self.n_points)
            self.verts = CellArray(verts, self.n_points, deep=False)  # type: ignore
        return None

    def __repr__(self) -> str:
        """Return the standard representation."""
        return DataSet.__repr__(self)

    def __str__(self) -> str:
        """Return the standard str representation."""
        return DataSet.__str__(self)

    @staticmethod
    def _make_vertex_cells(npoints: int) -> NumpyIntArray:
        cells = np.empty((npoints, 2), dtype=pyvista.ID_TYPE)
        cells[:, 0] = 1
        cells[:, 1] = np.arange(npoints, dtype=pyvista.ID_TYPE)
        return cells

    @property
    def verts(self) -> NumpyIntArray:  # numpydoc ignore=RT01
        """Get the vertex cells.

        Returns
        -------
        numpy.ndarray
            Array of vertex cell indices.

        Examples
        --------
        Create a point cloud polydata and return the vertex cells.

        >>> import pyvista as pv
        >>> import numpy as np
        >>> points = np.random.random((5, 3))
        >>> pdata = pv.PolyData(points)
        >>> pdata.verts
        array([1, 0, 1, 1, 1, 2, 1, 3, 1, 4])

        Set vertex cells.  Note how the mesh plots both the surface
        mesh and the additional vertices in a single plot.

        >>> mesh = pv.Plane(i_resolution=3, j_resolution=3)
        >>> mesh.verts = np.vstack(
        ...     (
        ...         np.ones(mesh.n_points, dtype=np.int64),
        ...         np.arange(mesh.n_points),
        ...     )
        ... ).T
        >>> mesh.plot(
        ...     color='lightblue',
        ...     render_points_as_spheres=True,
        ...     point_size=60,
        ... )

        """
        return _vtk.vtk_to_numpy(self.GetVerts().GetData())

    @verts.setter
    def verts(self, verts: IntVector):  # numpydoc ignore=GL08
        if isinstance(verts, CellArray):
            self.SetVerts(verts)
        else:
            self.SetVerts(CellArray(verts))

    @property
    def lines(self) -> NumpyIntArray:  # numpydoc ignore=RT01
        """Return a pointer to the lines as a numpy array.

        Examples
        --------
        Return the lines from a spline.

        >>> import pyvista as pv
        >>> import numpy as np
        >>> points = np.random.random((3, 3))
        >>> spline = pv.Spline(points, 10)
        >>> spline.lines
        array([10,  0,  1,  2,  3,  4,  5,  6,  7,  8,  9])

        """
        return _vtk.vtk_to_numpy(self.GetLines().GetData()).ravel()

    @lines.setter
    def lines(self, lines: IntVector):  # numpydoc ignore=GL08
        if isinstance(lines, CellArray):
            self.SetLines(lines)
        else:
            self.SetLines(CellArray(lines))

    @property
    def faces(self) -> NumpyIntArray:  # numpydoc ignore=RT01
        """Return the connectivity array of the faces of this PolyData.

        The faces array is organized as::

           [n0, p0_0, p0_1, ..., p0_n, n1, p1_0, p1_1, ..., p1_n, ...]

        where ``n0`` is the number of points in face 0, and ``pX_Y`` is the
        Y'th point in face X.

        For example, a triangle and a quadrilateral might be represented as::

           [3, 0, 1, 2, 4, 0, 1, 3, 4]

        Where the two individual faces would be ``[3, 0, 1, 2]`` and ``[4, 0, 1, 3, 4]``.

        Returns
        -------
        numpy.ndarray
            Array of face connectivity.

        See Also
        --------
        pyvista.PolyData.regular_faces

        Notes
        -----
        The array returned cannot be modified in place and will raise a
        ``ValueError`` if attempted.

        You can, however, set the faces directly. See the example.

        Examples
        --------
        >>> import pyvista as pv
        >>> plane = pv.Plane(i_resolution=2, j_resolution=2)
        >>> plane.faces
        array([4, 0, 1, 4, 3, 4, 1, 2, 5, 4, 4, 3, 4, 7, 6, 4, 4, 5, 8, 7])

        Note how the faces contain a "padding" indicating the number
        of points per face:

        >>> plane.faces.reshape(-1, 5)
        array([[4, 0, 1, 4, 3],
               [4, 1, 2, 5, 4],
               [4, 3, 4, 7, 6],
               [4, 4, 5, 8, 7]])

        Set the faces directly. The following example creates a simple plane
        with a single square faces and modifies it to have two triangles
        instead.

        >>> mesh = pv.Plane(i_resolution=1, j_resolution=1)
        >>> mesh.faces = [3, 0, 1, 2, 3, 3, 2, 1]
        >>> mesh.faces
        array([3, 0, 1, 2, 3, 3, 2, 1])

        """
        array = _vtk.vtk_to_numpy(self.GetPolys().GetData())
        # Flag this array as read only to ensure users do not attempt to write to it.
        array.flags['WRITEABLE'] = False
        return array

    @faces.setter
    def faces(self, faces: NumpyIntArray):  # numpydoc ignore=GL08
        if isinstance(faces, CellArray):
            self.SetPolys(faces)
        else:
            # TODO: faster to mutate in-place if array is same size?
            self.SetPolys(CellArray(faces))

    @property
    def regular_faces(self) -> NumpyIntArray:  # numpydoc ignore=RT01
        """Return a face array of point indices when all faces have the same size.

        Returns
        -------
        numpy.ndarray
            Array of face indices with shape (n_faces, face_size).

        See Also
        --------
        pyvista.PolyData.faces

        Notes
        -----
        This property does not validate that the mesh's faces are all
        actually the same size. If they're not, this property may either
        raise a `ValueError` or silently return an incorrect array.

        Examples
        --------
        Get the regular face array of a plane with 2x2 arrangement of cells
        as a 4x4 array.

        >>> import pyvista as pv
        >>> plane = pv.Plane(i_resolution=2, j_resolution=2)
        >>> plane.regular_faces
        array([[0, 1, 4, 3],
               [1, 2, 5, 4],
               [3, 4, 7, 6],
               [4, 5, 8, 7]])

        """
        return _get_regular_cells(self.GetPolys())

    @regular_faces.setter
    def regular_faces(self, faces: Union[np.ndarray, IntMatrix]):  # numpydoc ignore=PR01
        """Set the face cells from an (n_faces, face_size) array."""
        self.faces = CellArray.from_regular_cells(faces)  # type: ignore

    @classmethod
    def from_regular_faces(cls, points: Matrix, faces: IntMatrix, deep=False):
        """Alternate `pyvista.PolyData` convenience constructor from point and regular face arrays.

        Parameters
        ----------
        points : Matrix
            A (n_points, 3) array of points.

        faces : IntMatrix
            A (n_faces, face_size) array of face indices. For a triangle mesh, ``face_size = 3``.

        deep : bool, default: False
            Whether to deep copy the faces array into vtkCellArray connectivity data.

        Returns
        -------
        pyvista.PolyData
            The newly constructed mesh.

        Examples
        --------
        Construct a tetrahedron from four triangles

        >>> import pyvista as pv
        >>> points = [[1.0, 1, 1], [-1, 1, -1], [1, -1, -1], [-1, -1, 1]]
        >>> faces = [[0, 1, 2], [1, 3, 2], [0, 2, 3], [0, 3, 1]]
        >>> tetra = pv.PolyData.from_regular_faces(points, faces)
        """
        p = cls()
        p.points = points  # type: ignore
        p.faces = CellArray.from_regular_cells(faces, deep=deep)  # type: ignore
        return p

    @property
    def strips(self) -> np.ndarray:  # numpydoc ignore=RT01
        """Return a pointer to the strips as a numpy array.

        Returns
        -------
        numpy.ndarray
            Array of strip indices.

        Examples
        --------
        >>> import pyvista as pv
        >>> polygon = pv.Rectangle()
        >>> extruded = polygon.extrude((0, 0, 1), capping=False)
        >>> extruded.strips
        array([4, 0, 1, 4, 5, 4, 1, 2, 5, 6, 4, 2, 3, 6, 7, 4, 3, 0, 7, 4])
        """
        return _vtk.vtk_to_numpy(self.GetStrips().GetData())

    @strips.setter
    def strips(self, strips):  # numpydoc ignore=GL08
        if isinstance(strips, CellArray):
            self.SetStrips(strips)
        else:
            self.SetStrips(CellArray(strips))

    @property
    def is_all_triangles(self) -> bool:  # numpydoc ignore=RT01
        """Return if all the faces of the :class:`pyvista.PolyData` are triangles.

        Returns
        -------
        bool
            ``True`` if all the faces of the :class:`pyvista.PolyData`
            are triangles and does not contain any vertices or lines.

        Examples
        --------
        Show a mesh from :func:`pyvista.Plane` is not composed of all
        triangles.

        >>> import pyvista as pv
        >>> plane = pv.Plane()
        >>> plane.is_all_triangles
        False

        Show that the mesh from :func:`pyvista.Sphere` contains only
        triangles.

        >>> sphere = pv.Sphere()
        >>> sphere.is_all_triangles
        True

        """
        # Need to make sure there are only face cells and no lines/verts
        if not self.n_faces_strict or self.n_lines or self.n_verts:
            return False

        # early return if not all triangular
        if self._connectivity_array.size % 3:
            return False

        # next, check if there are three points per face
        return (np.diff(self._offset_array) == 3).all()

    def __sub__(self, cutting_mesh):
        """Compute boolean difference of two meshes."""
        return self.boolean_difference(cutting_mesh)

    @property
    def _offset_array(self) -> NumpyIntArray:
        """Return the array used to store cell offsets."""
        return _get_offset_array(self.GetPolys())

    @property
    def _connectivity_array(self) -> NumpyIntArray:
        """Return the array with the point ids that define the cells' connectivity."""
        return _get_connectivity_array(self.GetPolys())

    @property
    def n_lines(self) -> int:  # numpydoc ignore=RT01
        """Return the number of lines.

        Examples
        --------
        >>> import pyvista as pv
        >>> mesh = pv.Line()
        >>> mesh.n_lines
        1

        """
        return self.GetNumberOfLines()

    @property
    def n_verts(self) -> int:  # numpydoc ignore=RT01
        """Return the number of vertices.

        A vertex is a 0D cell, which is usually a cell that references one point,
        a vtkVertex.  It can also be a vtkPolyVertex.
        See `pyvista.PolyData.n_points` for the more common measure.

        Examples
        --------
        Create a simple mesh containing just two points and return the
        number of vertices. By default, when constructing a PolyData with points but no cells,
        vertices are automatically created, one per point.

        >>> import pyvista as pv
        >>> mesh = pv.PolyData([[1.0, 0.0, 0.0], [1.0, 1.0, 1.0]])
        >>> mesh.n_points, mesh.n_verts
        (2, 2)

        If any other cells are specified, these vertices are not created.

        >>> import pyvista as pv
        >>> mesh = pv.PolyData(
        ...     [[1.0, 0.0, 0.0], [1.0, 1.0, 1.0]], lines=[2, 0, 1]
        ... )
        >>> mesh.n_points, mesh.n_verts
        (2, 0)

        """
        return self.GetNumberOfVerts()

    @property
    def n_strips(self) -> int:  # numpydoc ignore=RT01
        """Return the number of strips.

        Examples
        --------
        Create a simple mesh with one triangle strip and return the
        number of triangles.

        >>> import pyvista as pv
        >>> import numpy as np
        >>> vertices = np.array(
        ...     [[1.0, 0.0, 0.0], [1.0, 1.0, 1.0], [1.0, 1.0, 1.0]]
        ... )
        >>> strip = np.array([3, 0, 1, 2])
        >>> mesh = pv.PolyData(vertices, strips=strip)
        >>> mesh.n_strips
        1

        """
        return self.GetNumberOfStrips()

    @staticmethod
    def use_strict_n_faces(mode: bool) -> None:
        """Global opt-in to strict n_faces.

        Parameters
        ----------
        mode : bool
            If true, all future calls to :attr:`n_faces <pyvista.PolyData.n_faces>`
            will return the same thing as :attr:`n_faces_strict <pyvista.PolyData.n_faces_strict>`.

        """
        PolyData._USE_STRICT_N_FACES = mode

    @property
    def n_faces(self) -> int:  # numpydoc ignore=RT01
        """Return the number of cells.

        .. deprecated:: 0.43.0
            The current (deprecated) behavior of this property is to
            return the total number of cells, i.e. the sum of the number of
            vertices, lines, triangle strips, and polygonal faces.
            In the future, this will change to return only the number of
            polygonal faces, i.e. those cells represented in the
            `pv.PolyData.faces` array. If you want the total number of cells,
            use `pv.PolyData.n_cells`. If you want only the number of polygonal faces,
            use `pv.PolyData.n_faces_strict`. Alternatively, you can opt into the
            future behavior globally by calling `pv.PolyData.use_strict_n_faces(True)`,
            in which case `pv.PolyData.n_faces` will return the same thing as
            `pv.PolyData.n_faces_strict`.

        """
        if PolyData._USE_STRICT_N_FACES:
            return self.n_faces_strict

        # Only issue the deprecated n_faces warning the first time it's used
        if not PolyData._WARNED_DEPRECATED_NONSTRICT_N_FACES:
            PolyData._WARNED_DEPRECATED_NONSTRICT_N_FACES = True

            # deprecated 0.43.0, convert to error in 0.46.0, remove 0.49.0
            warnings.warn(
                """The current behavior of `pv.PolyData.n_faces` has been deprecated.
                Use `pv.PolyData.n_cells` or `pv.PolyData.n_faces_strict` instead.
                See the documentation in '`pv.PolyData.n_faces` for more information.""",
                PyVistaDeprecationWarning,
            )

        return self.n_cells

    @property
    def n_faces_strict(self) -> int:  # numpydoc ignore=RT01
        """Return the number of polygonal faces.

        Returns
        -------
        int :
             Number of faces represented in the :attr:`n_faces <pyvista.PolyData.n_faces>` array.

        Examples
        --------
        Create a mesh with one face and one line
<<<<<<< HEAD
=======

>>>>>>> 71b33d10
        >>> import pyvista as pv
        >>> mesh = pv.PolyData(
        ...     [(0.0, 0, 0), (1, 0, 0), (0, 1, 0)],
        ...     faces=[3, 0, 1, 2],
        ...     lines=[2, 0, 1],
        ... )
        >>> mesh.n_cells, mesh.n_faces_strict
        (2, 1)
        """
        return self.GetNumberOfPolys()

    def save(self, filename, binary=True, texture=None, recompute_normals=True):
        """Write a surface mesh to disk.

        Written file may be an ASCII or binary ply, stl, or vtk mesh
        file.

        Parameters
        ----------
        filename : str
            Filename of mesh to be written.  File type is inferred from
            the extension of the filename unless overridden with
            ftype.  Can be one of many of the supported  the following
            types (``'.ply'``, ``'.stl'``, ``'.vtk``).

        binary : bool, default: True
            Writes the file as binary when ``True`` and ASCII when ``False``.

        texture : str, numpy.ndarray, optional
            Write a single texture array to file when using a PLY
            file.  Texture array must be a 3 or 4 component array with
            the datatype ``np.uint8``.  Array may be a cell array or a
            point array, and may also be a string if the array already
            exists in the PolyData.

            If a string is provided, the texture array will be saved
            to disk as that name.  If an array is provided, the
            texture array will be saved as ``'RGBA'`` if the array
            contains an alpha channel (i.e. 4 component array), or
            as ``'RGB'`` if the array is just a 3 component array.

            .. note::
               This feature is only available when saving PLY files.

        recompute_normals : bool, default: True
            When ``True``, if ply or stl format is chosen, the face normals
            are computed in place to ensure the mesh is properly saved.
            Set this to ``False`` to save instead the already existing normal
            array in the PolyData.

        Notes
        -----
        Binary files write much faster than ASCII and have a smaller
        file size.

        Examples
        --------
        Save a mesh as a STL.

        >>> import pyvista as pv
        >>> sphere = pv.Sphere()
        >>> sphere.save('my_mesh.stl')  # doctest:+SKIP

        Save a mesh as a PLY.

        >>> sphere = pv.Sphere()
        >>> sphere.save('my_mesh.ply')  # doctest:+SKIP

        Save a mesh as a PLY with a texture array.  Here we also
        create a simple RGB array representing the texture.

        >>> import numpy as np
        >>> sphere = pv.Sphere()
        >>> texture = np.zeros((sphere.n_points, 3), np.uint8)
        >>> # Just the green channel is set as a repeatedly
        >>> # decreasing value
        >>> texture[:, 1] = np.arange(sphere.n_points)[::-1]
        >>> sphere.point_data['my_texture'] = texture
        >>> sphere.save(
        ...     'my_mesh.ply', texture='my_texture'
        ... )  # doctest:+SKIP

        Alternatively, provide just the texture array.  This will be
        written to the file as ``'RGB'`` since it does not contain an
        alpha channel.

        >>> sphere.save('my_mesh.ply', texture=texture)  # doctest:+SKIP

        Save a mesh as a VTK file.

        >>> sphere = pv.Sphere()
        >>> sphere.save('my_mesh.vtk')  # doctest:+SKIP

        """
        filename = os.path.abspath(os.path.expanduser(str(filename)))
        ftype = get_ext(filename)
        # Recompute normals prior to save.  Corrects a bug were some
        # triangular meshes are not saved correctly
        if ftype in ['.stl', '.ply'] and recompute_normals:
            self.compute_normals(inplace=True)

        # validate texture
        if ftype == '.ply' and texture is not None:
            if isinstance(texture, str):
                if self[texture].dtype != np.uint8:
                    raise ValueError(
                        f'Invalid datatype {self[texture].dtype} of texture array "{texture}"'
                    )
            elif isinstance(texture, np.ndarray):
                if texture.dtype != np.uint8:
                    raise ValueError(f'Invalid datatype {texture.dtype} of texture array')
            else:
                raise TypeError(
                    f'Invalid type {type(texture)} for texture.  '
                    'Should be either a string representing a point or '
                    'cell array, or a numpy array.'
                )

        super().save(filename, binary, texture=texture)

    @property
    def volume(self) -> float:  # numpydoc ignore=RT01
        """Return the approximate volume of the dataset.

        This will throw a VTK error/warning if not a closed surface.

        Returns
        -------
        float
            Total volume of the mesh.

        Examples
        --------
        >>> import pyvista as pv
        >>> sphere = pv.Sphere()
        >>> sphere.volume
        0.5183

        """
        mprop = _vtk.vtkMassProperties()
        mprop.SetInputData(self.triangulate())
        return mprop.GetVolume()

    @property
    def point_normals(self) -> 'pyvista.pyvista_ndarray':  # numpydoc ignore=RT01
        """Return the point normals.

        If the point data already contains an array named ``'Normals'``, this
        array will be returned. Otherwise, the normals will be computed using
        the default options of :func:`compute_normals()
        <pyvista.PolyDataFilters.compute_normals>` and returned.

        Returns
        -------
        pyvista.pyvista_ndarray
            Array of point normals.

        Examples
        --------
        >>> import pyvista as pv
        >>> sphere = pv.Sphere()
        >>> sphere.point_normals  # doctest:+SKIP
        pyvista_ndarray([[-2.48721432e-10, -1.08815623e-09, -1.00000000e+00],
                         [-2.48721432e-10, -1.08815623e-09,  1.00000000e+00],
                         [-1.18888125e-01,  3.40539310e-03, -9.92901802e-01],
                         ...,
                         [-3.11940581e-01, -6.81432486e-02,  9.47654784e-01],
                         [-2.09880397e-01, -4.65070531e-02,  9.76620376e-01],
                         [-1.15582108e-01, -2.80492082e-02,  9.92901802e-01]],
                        dtype=float32)

        """
        if 'Normals' in self.point_data:
            normals = self.point_data['Normals']
        else:
            normals = self.compute_normals(cell_normals=False, inplace=False).point_data['Normals']
        return normals

    @property
    def cell_normals(self) -> 'pyvista.pyvista_ndarray':  # numpydoc ignore=RT01
        """Return the cell normals.

        If the cell data already contains an array named ``'Normals'``, this
        array will be returned. Otherwise, the normals will be computed using
        the default options of :func:`compute_normals()
        <pyvista.PolyDataFilters.compute_normals>` and returned.

        Returns
        -------
        pyvista.pyvista_ndarray
            Array of cell normals.

        Examples
        --------
        >>> import pyvista as pv
        >>> sphere = pv.Sphere()
        >>> sphere.cell_normals  # doctest:+SKIP
        pyvista_ndarray([[-0.05413816,  0.00569015, -0.9985172 ],
                         [-0.05177207,  0.01682176, -0.9985172 ],
                         [-0.04714328,  0.02721819, -0.9985172 ],
                         ...,
                         [-0.26742265, -0.02810723,  0.96316934],
                         [-0.1617585 , -0.01700151,  0.9866839 ],
                         [-0.1617585 , -0.01700151,  0.9866839 ]], dtype=float32)

        """
        if 'Normals' in self.cell_data:
            normals = self.cell_data['Normals']
        else:
            normals = self.compute_normals(point_normals=False, inplace=False).cell_data['Normals']
        return normals

    @property
    def face_normals(self) -> 'pyvista.pyvista_ndarray':  # numpydoc ignore=RT01
        """Return the cell normals.

        Alias to :func:`PolyData.cell_normals`.

        Returns
        -------
        pyvista.pyvista_ndarray
            Array of face normals.

        Examples
        --------
        >>> import pyvista as pv
        >>> sphere = pv.Sphere()
        >>> sphere.face_normals  # doctest:+SKIP
        pyvista_ndarray([[-0.05413816,  0.00569015, -0.9985172 ],
                         [-0.05177207,  0.01682176, -0.9985172 ],
                         [-0.04714328,  0.02721819, -0.9985172 ],
                         ...,
                         [-0.26742265, -0.02810723,  0.96316934],
                         [-0.1617585 , -0.01700151,  0.9866839 ],
                         [-0.1617585 , -0.01700151,  0.9866839 ]], dtype=float32)

        """
        return self.cell_normals

    @property
    def obbTree(self):  # numpydoc ignore=RT01
        """Return the obbTree of the polydata.

        An obbTree is an object to generate oriented bounding box (OBB)
        trees. An oriented bounding box is a bounding box that does not
        necessarily line up along coordinate axes. The OBB tree is a
        hierarchical tree structure of such boxes, where deeper levels of OBB
        confine smaller regions of space.
        """
        if not hasattr(self, '_obbTree'):
            self._obbTree = _vtk.vtkOBBTree()
            self._obbTree.SetDataSet(self)
            self._obbTree.BuildLocator()

        return self._obbTree

    @property
    def n_open_edges(self) -> int:  # numpydoc ignore=RT01
        """Return the number of open edges on this mesh.

        Examples
        --------
        Return the number of open edges on a sphere.

        >>> import pyvista as pv
        >>> sphere = pv.Sphere()
        >>> sphere.n_open_edges
        0

        Return the number of open edges on a plane.

        >>> plane = pv.Plane(i_resolution=1, j_resolution=1)
        >>> plane.n_open_edges
        4

        """
        alg = _vtk.vtkFeatureEdges()
        alg.FeatureEdgesOff()
        alg.BoundaryEdgesOn()
        alg.NonManifoldEdgesOn()
        alg.SetInputDataObject(self)
        alg.Update()
        return alg.GetOutput().GetNumberOfCells()

    @property
    def is_manifold(self) -> bool:  # numpydoc ignore=RT01
        """Return if the mesh is manifold (no open edges).

        Examples
        --------
        Show a sphere is manifold.

        >>> import pyvista as pv
        >>> pv.Sphere().is_manifold
        True

        Show a plane is not manifold.

        >>> pv.Plane().is_manifold
        False

        """
        return self.n_open_edges == 0

    def __del__(self):
        """Delete the object."""
        if hasattr(self, '_obbTree'):
            del self._obbTree


@abstract_class
class PointGrid(_PointSet):
    """Class in common with structured and unstructured grids."""

    def __init__(self, *args, **kwargs) -> None:
        """Initialize the point grid."""
        super().__init__()

    def plot_curvature(self, curv_type='mean', **kwargs):
        """Plot the curvature of the external surface of the grid.

        Parameters
        ----------
        curv_type : str, default: "mean"
            One of the following strings indicating curvature types.
            - ``'mean'``
            - ``'gaussian'``
            - ``'maximum'``
            - ``'minimum'``

        **kwargs : dict, optional
            Optional keyword arguments.  See :func:`pyvista.plot`.

        Returns
        -------
        list
            Camera position, focal point, and view up.  Returned when
            ``return_cpos`` is ``True``.

        """
        trisurf = self.extract_surface().triangulate()
        return trisurf.plot_curvature(curv_type, **kwargs)


class UnstructuredGrid(_vtk.vtkUnstructuredGrid, PointGrid, UnstructuredGridFilters):
    """Dataset used for arbitrary combinations of all possible cell types.

    Can be initialized by the following:

    - Creating an empty grid
    - From a ``vtk.vtkPolyData`` or ``vtk.vtkStructuredGrid`` object
    - From cell, cell types, and point arrays
    - From a file

    Parameters
    ----------
    args : str, vtk.vtkUnstructuredGrid, iterable
        See examples below.
    deep : bool, default: False
        Whether to deep copy a vtkUnstructuredGrid object.
        Default is ``False``.  Keyword only.

    Examples
    --------
    >>> import pyvista as pv
    >>> from pyvista import examples
    >>> import vtk

    Create an empty grid

    >>> grid = pv.UnstructuredGrid()

    Copy a vtk.vtkUnstructuredGrid

    >>> vtkgrid = vtk.vtkUnstructuredGrid()
    >>> grid = pv.UnstructuredGrid(vtkgrid)

    From a filename.

    >>> grid = pv.UnstructuredGrid(examples.hexbeamfile)
    >>> grid.plot(show_edges=True)

    From arrays. Here we create a single tetrahedron.

    >>> cells = [4, 0, 1, 2, 3]
    >>> celltypes = [pv.CellType.TETRA]
    >>> points = [
    ...     [1.0, 1.0, 1.0],
    ...     [1.0, -1.0, -1.0],
    ...     [-1.0, 1.0, -1.0],
    ...     [-1.0, -1.0, 1.0],
    ... ]
    >>> grid = pv.UnstructuredGrid(cells, celltypes, points)
    >>> grid.plot(show_edges=True)

    See the :ref:`create_unstructured_example` example for more details
    on creating unstructured grids within PyVista.

    """

    _WRITERS = {'.vtu': _vtk.vtkXMLUnstructuredGridWriter, '.vtk': _vtk.vtkUnstructuredGridWriter}

    def __init__(self, *args, deep=False, **kwargs) -> None:
        """Initialize the unstructured grid."""
        super().__init__()

        if not len(args):
            return
        if len(args) == 1:
            if isinstance(args[0], _vtk.vtkUnstructuredGrid):
                if deep:
                    self.deep_copy(args[0])
                else:
                    self.shallow_copy(args[0])

            elif isinstance(args[0], (str, pathlib.Path)):
                self._from_file(args[0], **kwargs)

            elif isinstance(args[0], (_vtk.vtkStructuredGrid, _vtk.vtkPolyData)):
                vtkappend = _vtk.vtkAppendFilter()
                vtkappend.AddInputData(args[0])
                vtkappend.Update()
                self.shallow_copy(vtkappend.GetOutput())

            else:
                itype = type(args[0])
                raise TypeError(f'Cannot work with input type {itype}')

        # Cell dictionary creation
        elif len(args) == 2 and isinstance(args[0], dict) and isinstance(args[1], np.ndarray):
            self._from_cells_dict(args[0], args[1], deep)
            self._check_for_consistency()

        elif len(args) == 3:
            arg0_is_seq = isinstance(args[0], (np.ndarray, collections.abc.Sequence))
            arg1_is_seq = isinstance(args[1], (np.ndarray, collections.abc.Sequence))
            arg2_is_seq = isinstance(args[2], (np.ndarray, collections.abc.Sequence))

            if all([arg0_is_seq, arg1_is_seq, arg2_is_seq]):
                self._from_arrays(args[0], args[1], args[2], deep, **kwargs)
                self._check_for_consistency()
            else:
                raise TypeError('All input types must be sequences.')
        else:
            raise TypeError(
                'Invalid parameters.  Initialization with arrays requires the '
                'following arrays:\n`cells`, `cell_type`, `points`'
            )

    def __repr__(self):
        """Return the standard representation."""
        return DataSet.__repr__(self)

    def __str__(self):
        """Return the standard str representation."""
        return DataSet.__str__(self)

    def _from_cells_dict(self, cells_dict, points, deep=True):
        if points.ndim != 2 or points.shape[-1] != 3:
            raise ValueError("Points array must be a [M, 3] array")

        nr_points = points.shape[0]
        cell_types, cells = create_mixed_cells(cells_dict, nr_points)
        self._from_arrays(cells, cell_types, points, deep=deep)

    def _from_arrays(
        self,
        cells,
        cell_type,
        points,
        deep=True,
        force_float=True,
    ):
        """Create VTK unstructured grid from numpy arrays.

        Parameters
        ----------
        cells : sequence[int]
            Array of cells.  Each cell contains the number of points in the
            cell and the node numbers of the cell.

        cell_type : sequence[int]
            Cell types of each cell.  Each cell type numbers can be found from
            vtk documentation.  More efficient if using ``np.uint8``. See
            example below.

        points : sequence[float]
            Numpy array containing point locations.

        deep : bool, default: True
            When ``True``, makes a copy of the points array.  Default
            ``False``.  Cells and cell types are always copied.

        force_float : bool, default: True
            Casts the datatype to ``float32`` if points datatype is
            non-float.  Set this to ``False`` to allow non-float types,
            though this may lead to truncation of intermediate floats when
            transforming datasets.

        Examples
        --------
        >>> import numpy as np
        >>> from pyvista import CellType
        >>> import pyvista as pv
        >>> cell0_ids = [8, 0, 1, 2, 3, 4, 5, 6, 7]
        >>> cell1_ids = [8, 8, 9, 10, 11, 12, 13, 14, 15]
        >>> cells = np.hstack((cell0_ids, cell1_ids))
        >>> cell_type = np.array(
        ...     [CellType.HEXAHEDRON, CellType.HEXAHEDRON], np.int8
        ... )

        >>> cell1 = np.array(
        ...     [
        ...         [0, 0, 0],
        ...         [1, 0, 0],
        ...         [1, 1, 0],
        ...         [0, 1, 0],
        ...         [0, 0, 1],
        ...         [1, 0, 1],
        ...         [1, 1, 1],
        ...         [0, 1, 1],
        ...     ],
        ...     dtype=np.float32,
        ... )

        >>> cell2 = np.array(
        ...     [
        ...         [0, 0, 2],
        ...         [1, 0, 2],
        ...         [1, 1, 2],
        ...         [0, 1, 2],
        ...         [0, 0, 3],
        ...         [1, 0, 3],
        ...         [1, 1, 3],
        ...         [0, 1, 3],
        ...     ],
        ...     dtype=np.float32,
        ... )

        >>> points = np.vstack((cell1, cell2))

        >>> grid = pv.UnstructuredGrid(cells, cell_type, points)

        """
        # convert to arrays upfront
        cells = np.asarray(cells)
        cell_type = np.asarray(cell_type)
        points = np.asarray(points)

        # Convert to vtk arrays
        vtkcells = CellArray(cells, cell_type.size, deep)
        if cell_type.dtype != np.uint8:
            cell_type = cell_type.astype(np.uint8)
        cell_type = _vtk.numpy_to_vtk(cell_type, deep=deep)

        points = vtk_points(points, deep, force_float)
        self.SetPoints(points)

        self.SetCells(cell_type, vtkcells)

    def _check_for_consistency(self):
        """Check if size of offsets and celltypes match the number of cells.

        Checks if the number of offsets and celltypes correspond to
        the number of cells.  Called after initialization of the self
        from arrays.
        """
        if self.n_cells != self.celltypes.size:
            raise ValueError(
                f'Number of cell types ({self.celltypes.size}) '
                f'must match the number of cells {self.n_cells})'
            )

        if self.n_cells != self.offset.size - 1:  # pragma: no cover
            raise ValueError(
                f'Size of the offset ({self.offset.size}) '
                f'must be one greater than the number of cells ({self.n_cells})'
            )

    @property
    def cells(self) -> np.ndarray:  # numpydoc ignore=RT01
        """Return the cell data as a numpy object.

        This is the old style VTK data layout::

           [n0, p0_0, p0_1, ..., p0_n, n1, p1_0, p1_1, ..., p1_n, ...]

        where ``n0`` is the number of points in cell 0, and ``pX_Y`` is the
        Y'th point in cell X.

        For example, a triangle and a line might be represented as::

           [3, 0, 1, 2, 2, 0, 1]

        Where the two individual cells would be ``[3, 0, 1, 2]`` and ``[2, 0, 1]``.

        See Also
        --------
        pyvista.DataSet.get_cell
        pyvista.UnstructuredGrid.cell_connectivity
        pyvista.UnstructuredGrid.offset

        Notes
        -----
        The array returned cannot be modified in place and will raise a
        ``ValueError`` if attempted.

        You can, however, set the cells directly. See the example.

        Examples
        --------
        Return the indices of the first two cells from the example hex
        beam.  Note how the cells have "padding" indicating the number
        of points per cell.

        >>> import pyvista as pv
        >>> from pyvista import examples
        >>> grid = examples.load_hexbeam()
        >>> grid.cells[:18]
        array([ 8,  0,  2,  8,  7, 27, 36, 90, 81,  8,  2,  1,  4,  8, 36, 18, 54,
               90])

        While you cannot change the array inplace, you can overwrite it. For example:

        >>> grid.cells = [8, 0, 1, 2, 3, 4, 5, 6, 7]

        """
        # Flag this array as read only to ensure users do not attempt to write to it.
        array = _vtk.vtk_to_numpy(self.GetCells().GetData())
        array.flags['WRITEABLE'] = False
        return array

    @cells.setter
    def cells(self, cells):  # numpydoc ignore=GL08
        vtk_idarr = numpy_to_idarr(cells, deep=False, return_ind=False)
        self.GetCells().ImportLegacyFormat(vtk_idarr)

    @property
    def cells_dict(self) -> dict:  # numpydoc ignore=RT01
        """Return a dictionary that contains all cells mapped from cell types.

        This function returns a :class:`numpy.ndarray` for each cell
        type in an ordered fashion.  Note that this function only
        works with element types of fixed sizes.

        Returns
        -------
        dict
            A dictionary mapping containing all cells of this unstructured grid.
            Structure: vtk_enum_type (int) -> cells (:class:`numpy.ndarray`).

        See Also
        --------
        pyvista.DataSet.get_cell

        Examples
        --------
        Return the cells dictionary of the sample hex beam.  Note how
        there is only one key/value pair as the hex beam example is
        composed of only all hexahedral cells, which is
        ``CellType.HEXAHEDRON``, which evaluates to 12.

        Also note how there is no padding for the cell array.  This
        approach may be more helpful than the ``cells`` property when
        extracting cells.

        >>> import pyvista as pv
        >>> from pyvista import examples
        >>> hex_beam = pv.read(examples.hexbeamfile)
        >>> hex_beam.cells_dict  # doctest:+SKIP
        {12: array([[ 0,  2,  8,  7, 27, 36, 90, 81],
                [ 2,  1,  4,  8, 36, 18, 54, 90],
                [ 7,  8,  6,  5, 81, 90, 72, 63],
                ...
                [44, 26, 62, 98, 11, 10, 13, 17],
                [89, 98, 80, 71, 16, 17, 15, 14],
                [98, 62, 53, 80, 17, 13, 12, 15]])}
        """
        return get_mixed_cells(self)

    @property
    def cell_connectivity(self) -> np.ndarray:  # numpydoc ignore=RT01
        """Return a the vtk cell connectivity as a numpy array.

        This is effectively :attr:`UnstructuredGrid.cells` without the
        padding.

        Returns
        -------
        numpy.ndarray
            Connectivity array.

        See Also
        --------
        pyvista.DataSet.get_cell

        Examples
        --------
        Return the cell connectivity for the first two cells.

        >>> import pyvista as pv
        >>> from pyvista import examples
        >>> hex_beam = pv.read(examples.hexbeamfile)
        >>> hex_beam.cell_connectivity[:16]
        array([ 0,  2,  8,  7, 27, 36, 90, 81,  2,  1,  4,  8, 36, 18, 54, 90])

        """
        carr = self.GetCells()
        return _vtk.vtk_to_numpy(carr.GetConnectivityArray())

    def linear_copy(self, deep=False):
        """Return a copy of the unstructured grid containing only linear cells.

        Converts the following cell types to their linear equivalents.

        - ``QUADRATIC_TETRA      --> TETRA``
        - ``QUADRATIC_PYRAMID    --> PYRAMID``
        - ``QUADRATIC_WEDGE      --> WEDGE``
        - ``QUADRATIC_HEXAHEDRON --> HEXAHEDRON``

        Parameters
        ----------
        deep : bool, default: False
            When ``True``, makes a copy of the points array.
            Cells and cell types are always copied.

        Returns
        -------
        pyvista.UnstructuredGrid
            UnstructuredGrid containing only linear cells when
            ``deep=False``.

        """
        lgrid = self.copy(deep)

        # grab the vtk object
        vtk_cell_type = _vtk.numpy_to_vtk(self.GetCellTypesArray(), deep=True)
        celltype = _vtk.vtk_to_numpy(vtk_cell_type)
        celltype[celltype == CellType.QUADRATIC_TETRA] = CellType.TETRA
        celltype[celltype == CellType.QUADRATIC_PYRAMID] = CellType.PYRAMID
        celltype[celltype == CellType.QUADRATIC_WEDGE] = CellType.WEDGE
        celltype[celltype == CellType.QUADRATIC_HEXAHEDRON] = CellType.HEXAHEDRON

        # track quad mask for later
        quad_quad_mask = celltype == CellType.QUADRATIC_QUAD
        celltype[quad_quad_mask] = CellType.QUAD

        quad_tri_mask = celltype == CellType.QUADRATIC_TRIANGLE
        celltype[quad_tri_mask] = CellType.TRIANGLE

        vtk_offset = self.GetCellLocationsArray()
        cells = _vtk.vtkCellArray()
        cells.DeepCopy(self.GetCells())
        lgrid.SetCells(vtk_cell_type, vtk_offset, cells)

        # fixing bug with display of quad cells
        if np.any(quad_quad_mask):
            quad_offset = lgrid.offset[:-1][quad_quad_mask]
            base_point = lgrid.cell_connectivity[quad_offset]
            lgrid.cell_connectivity[quad_offset + 4] = base_point
            lgrid.cell_connectivity[quad_offset + 5] = base_point
            lgrid.cell_connectivity[quad_offset + 6] = base_point
            lgrid.cell_connectivity[quad_offset + 7] = base_point

        if np.any(quad_tri_mask):
            tri_offset = lgrid.offset[:-1][quad_tri_mask]
            base_point = lgrid.cell_connectivity[tri_offset]
            lgrid.cell_connectivity[tri_offset + 3] = base_point
            lgrid.cell_connectivity[tri_offset + 4] = base_point
            lgrid.cell_connectivity[tri_offset + 5] = base_point

        return lgrid

    @property
    def celltypes(self) -> np.ndarray:  # numpydoc ignore=RT01
        """Return the cell types array.

        Returns
        -------
        numpy.ndarray
            Array of cell types.

        Notes
        -----
        Here are some of the most popular cell types:

        * ``EMPTY_CELL = 0``
        * ``VERTEX = 1``
        * ``POLY_VERTEX = 2``
        * ``LINE = 3``
        * ``POLY_LINE = 4``
        * ``TRIANGLE = 5``
        * ``TRIANGLE_STRIP = 6``
        * ``POLYGON = 7``
        * ``PIXEL = 8``
        * ``QUAD = 9``
        * ``TETRA = 10``
        * ``VOXEL = 11``
        * ``HEXAHEDRON = 12``
        * ``WEDGE = 13``
        * ``PYRAMID = 14``
        * ``PENTAGONAL_PRISM = 15``
        * ``HEXAGONAL_PRISM = 16``
        * ``QUADRATIC_EDGE = 21``
        * ``QUADRATIC_TRIANGLE = 22``
        * ``QUADRATIC_QUAD = 23``
        * ``QUADRATIC_POLYGON = 36``
        * ``QUADRATIC_TETRA = 24``
        * ``QUADRATIC_HEXAHEDRON = 25``
        * ``QUADRATIC_WEDGE = 26``
        * ``QUADRATIC_PYRAMID = 27``
        * ``BIQUADRATIC_QUAD = 28``
        * ``TRIQUADRATIC_HEXAHEDRON = 29``
        * ``QUADRATIC_LINEAR_QUAD = 30``
        * ``QUADRATIC_LINEAR_WEDGE = 31``
        * ``BIQUADRATIC_QUADRATIC_WEDGE = 32``
        * ``BIQUADRATIC_QUADRATIC_HEXAHEDRON = 33``
        * ``BIQUADRATIC_TRIANGLE = 34``

        See `vtkCellType.h
        <https://vtk.org/doc/nightly/html/vtkCellType_8h_source.html>`_ for all
        cell types.

        Examples
        --------
        This mesh contains only linear hexahedral cells, type
        ``CellType.HEXAHEDRON``, which evaluates to 12.

        >>> import pyvista as pv
        >>> from pyvista import examples
        >>> hex_beam = pv.read(examples.hexbeamfile)
        >>> hex_beam.celltypes  # doctest:+SKIP
        array([12, 12, 12, 12, 12, 12, 12, 12, 12, 12, 12, 12, 12, 12,
               12, 12, 12, 12, 12, 12, 12, 12, 12, 12, 12, 12, 12, 12,
               12, 12, 12, 12, 12, 12, 12, 12, 12, 12, 12, 12],
               dtype=uint8)

        """
        return _vtk.vtk_to_numpy(self.GetCellTypesArray())

    @property
    def offset(self) -> np.ndarray:  # numpydoc ignore=RT01
        """Return the cell locations array.

        This is the location of the start of each cell in
        :attr:`cell_connectivity`.

        Returns
        -------
        numpy.ndarray
            Array of cell offsets indicating the start of each cell.

        Notes
        -----
        The array returned is immutable and cannot be written to. If you
        need to modify this array, create a copy of it using
        :func:`numpy.copy`.

        Examples
        --------
        Return the cell offset array.  Since this mesh is composed of
        all hexahedral cells, note how each cell starts at 8 greater
        than the prior cell.

        >>> import pyvista as pv
        >>> from pyvista import examples
        >>> hex_beam = pv.read(examples.hexbeamfile)
        >>> hex_beam.offset
        array([  0,   8,  16,  24,  32,  40,  48,  56,  64,  72,  80,  88,  96,
               104, 112, 120, 128, 136, 144, 152, 160, 168, 176, 184, 192, 200,
               208, 216, 224, 232, 240, 248, 256, 264, 272, 280, 288, 296, 304,
               312, 320])

        """
        carr = self.GetCells()
        # This will be the number of cells + 1.
        array = _vtk.vtk_to_numpy(carr.GetOffsetsArray())
        array.flags['WRITEABLE'] = False
        return array

    def cast_to_explicit_structured_grid(self):
        """Cast to an explicit structured grid.

        Returns
        -------
        pyvista.ExplicitStructuredGrid
            An explicit structured grid.

        Raises
        ------
        TypeError
            If the unstructured grid doesn't have the ``'BLOCK_I'``,
            ``'BLOCK_J'`` and ``'BLOCK_K'`` cells arrays.

        See Also
        --------
        pyvista.ExplicitStructuredGrid.cast_to_unstructured_grid

        Examples
        --------
        >>> from pyvista import examples
        >>> grid = examples.load_explicit_structured()
        >>> grid.plot(color='w', show_edges=True, show_bounds=True)

        >>> grid = grid.hide_cells(range(80, 120))
        >>> grid.plot(color='w', show_edges=True, show_bounds=True)

        >>> grid = grid.cast_to_unstructured_grid()
        >>> grid.plot(color='w', show_edges=True, show_bounds=True)

        >>> grid = grid.cast_to_explicit_structured_grid()
        >>> grid.plot(color='w', show_edges=True, show_bounds=True)

        """
        s1 = {'BLOCK_I', 'BLOCK_J', 'BLOCK_K'}
        s2 = self.cell_data.keys()
        if not s1.issubset(s2):
            raise TypeError("'BLOCK_I', 'BLOCK_J' and 'BLOCK_K' cell arrays are required")
        alg = _vtk.vtkUnstructuredGridToExplicitStructuredGrid()
        alg.SetInputData(self)
        alg.SetInputArrayToProcess(0, 0, 0, 1, 'BLOCK_I')
        alg.SetInputArrayToProcess(1, 0, 0, 1, 'BLOCK_J')
        alg.SetInputArrayToProcess(2, 0, 0, 1, 'BLOCK_K')
        alg.Update()
        grid = _get_output(alg)
        grid.cell_data.remove('ConnectivityFlags')  # unrequired
        return grid


class StructuredGrid(_vtk.vtkStructuredGrid, PointGrid, StructuredGridFilters):
    """Dataset used for topologically regular arrays of data.

    Can be initialized in one of the following several ways:

    * Create empty grid.
    * Initialize from a filename.
    * Initialize from a ``vtk.vtkStructuredGrid`` object.
    * Initialize directly from one or more :class:`numpy.ndarray`. See the
      example or the documentation of ``uinput``.

    Parameters
    ----------
    uinput : str, pathlib.Path, vtk.vtkStructuredGrid, numpy.ndarray, optional
        Filename, dataset, or array to initialize the structured grid from. If
        a filename is passed, pyvista will attempt to load it as a
        :class:`StructuredGrid`. If passed a ``vtk.vtkStructuredGrid``, it will
        be wrapped as a deep copy.

        If a :class:`numpy.ndarray` is provided and ``y`` and ``z`` are empty,
        this array will define the points of this :class:`StructuredGrid`.
        Set the dimensions with :attr:`StructuredGrid.dimensions`.

        Otherwise, this parameter will be loaded as the ``x`` points, and ``y``
        and ``z`` points must be set. The shape of this array defines the shape
        of the structured data and the shape should be ``(dimx, dimy,
        dimz)``. Missing trailing dimensions are assumed to be ``1``.

    y : numpy.ndarray, optional
        Coordinates of the points in y direction. If this is passed, ``uinput``
        must be a :class:`numpy.ndarray` and match the shape of ``y``.

    z : numpy.ndarray, optional
        Coordinates of the points in z direction. If this is passed, ``uinput``
        and ``y`` must be a :class:`numpy.ndarray` and match the shape of ``z``.

    deep : optional
        Whether to deep copy a StructuredGrid object.
        Default is ``False``.  Keyword only.

    **kwargs : dict, optional
        Additional keyword arguments passed when reading from a file or loading
        from arrays.

    Examples
    --------
    >>> import pyvista as pv
    >>> import vtk
    >>> import numpy as np

    Create an empty structured grid.

    >>> grid = pv.StructuredGrid()

    Initialize from a ``vtk.vtkStructuredGrid`` object

    >>> vtkgrid = vtk.vtkStructuredGrid()
    >>> grid = pv.StructuredGrid(vtkgrid)

    Create from NumPy arrays.

    >>> xrng = np.arange(-10, 10, 2, dtype=np.float32)
    >>> yrng = np.arange(-10, 10, 5, dtype=np.float32)
    >>> zrng = np.arange(-10, 10, 1, dtype=np.float32)
    >>> x, y, z = np.meshgrid(xrng, yrng, zrng, indexing='ij')
    >>> grid = pv.StructuredGrid(x, y, z)
    >>> grid
    StructuredGrid (...)
      N Cells:      513
      N Points:     800
      X Bounds:     -1.000e+01, 8.000e+00
      Y Bounds:     -1.000e+01, 5.000e+00
      Z Bounds:     -1.000e+01, 9.000e+00
      Dimensions:   10, 4, 20
      N Arrays:     0

    """

    _WRITERS = {'.vtk': _vtk.vtkStructuredGridWriter, '.vts': _vtk.vtkXMLStructuredGridWriter}

    def __init__(self, uinput=None, y=None, z=None, *args, deep=False, **kwargs) -> None:
        """Initialize the structured grid."""
        super().__init__()

        if args:
            raise ValueError("Too many args to create StructuredGrid.")

        if isinstance(uinput, _vtk.vtkStructuredGrid):
            if deep:
                self.deep_copy(uinput)
            else:
                self.shallow_copy(uinput)
        elif isinstance(uinput, (str, pathlib.Path)):
            self._from_file(uinput, **kwargs)
        elif (
            isinstance(uinput, np.ndarray)
            and isinstance(y, np.ndarray)
            and isinstance(z, np.ndarray)
        ):
            self._from_arrays(uinput, y, z, **kwargs)
        elif isinstance(uinput, np.ndarray) and y is None and z is None:
            self.points = uinput  # type: ignore
        elif uinput is None:
            # do nothing, initialize as empty structured grid
            pass
        else:
            raise TypeError(
                "Invalid parameters. Expecting one of the following:\n"
                " - No arguments\n"
                " - Filename as the only argument\n"
                " - StructuredGrid as the only argument\n"
                " - Single `numpy.ndarray` as the only argument"
                " - Three `numpy.ndarray` as the first three arguments"
            )

    def __repr__(self):
        """Return the standard representation."""
        return DataSet.__repr__(self)

    def __str__(self):
        """Return the standard str representation."""
        return DataSet.__str__(self)

    def _from_arrays(self, x, y, z, force_float=True):
        """Create VTK structured grid directly from numpy arrays.

        Parameters
        ----------
        x : numpy.ndarray
            Position of the points in x direction.

        y : numpy.ndarray
            Position of the points in y direction.

        z : numpy.ndarray
            Position of the points in z direction.

        force_float : bool, optional
            Casts the datatype to ``float32`` if points datatype is
            non-float.  Default ``True``. Set this to ``False`` to allow
            non-float types, though this may lead to truncation of
            intermediate floats when transforming datasets.

        """
        if not (x.shape == y.shape == z.shape):
            raise ValueError('Input point array shapes must match exactly')

        # make the output points the same precision as the input arrays
        points = np.empty((x.size, 3), x.dtype)
        points[:, 0] = x.ravel('F')
        points[:, 1] = y.ravel('F')
        points[:, 2] = z.ravel('F')

        # ensure that the inputs are 3D
        dim = list(x.shape)
        while len(dim) < 3:
            dim.append(1)

        # Create structured grid
        self.SetDimensions(dim)
        self.SetPoints(vtk_points(points, force_float=force_float))

    @property
    def dimensions(self):  # numpydoc ignore=RT01
        """Return a length 3 tuple of the grid's dimensions.

        Returns
        -------
        tuple
            Grid dimensions.

        Examples
        --------
        >>> import pyvista as pv
        >>> import numpy as np
        >>> xrng = np.arange(-10, 10, 1, dtype=np.float32)
        >>> yrng = np.arange(-10, 10, 2, dtype=np.float32)
        >>> zrng = np.arange(-10, 10, 5, dtype=np.float32)
        >>> x, y, z = np.meshgrid(xrng, yrng, zrng, indexing='ij')
        >>> grid = pv.StructuredGrid(x, y, z)
        >>> grid.dimensions
        (20, 10, 4)

        """
        return tuple(self.GetDimensions())

    @dimensions.setter
    def dimensions(self, dims):  # numpydoc ignore=GL08
        nx, ny, nz = dims[0], dims[1], dims[2]
        self.SetDimensions(nx, ny, nz)
        self.Modified()

    @property
    def x(self):  # numpydoc ignore=RT01
        """Return the X coordinates of all points.

        Returns
        -------
        numpy.ndarray
            Numpy array of all X coordinates.

        Examples
        --------
        >>> import pyvista as pv
        >>> import numpy as np
        >>> xrng = np.arange(-10, 10, 1, dtype=np.float32)
        >>> yrng = np.arange(-10, 10, 2, dtype=np.float32)
        >>> zrng = np.arange(-10, 10, 5, dtype=np.float32)
        >>> x, y, z = np.meshgrid(xrng, yrng, zrng, indexing='ij')
        >>> grid = pv.StructuredGrid(x, y, z)
        >>> grid.x.shape
        (20, 10, 4)

        """
        return self._reshape_point_array(self.points[:, 0])

    @property
    def y(self):  # numpydoc ignore=RT01
        """Return the Y coordinates of all points."""
        return self._reshape_point_array(self.points[:, 1])

    @property
    def z(self):  # numpydoc ignore=RT01
        """Return the Z coordinates of all points."""
        return self._reshape_point_array(self.points[:, 2])

    @property
    def points_matrix(self):  # numpydoc ignore=RT01
        """Points as a 4-D matrix, with x/y/z along the last dimension."""
        return self.points.reshape((*self.dimensions, 3), order='F')

    def _get_attrs(self):
        """Return the representation methods (internal helper)."""
        attrs = PointGrid._get_attrs(self)
        attrs.append(("Dimensions", self.dimensions, "{:d}, {:d}, {:d}"))
        return attrs

    def __getitem__(self, key):
        """Slice subsets of the StructuredGrid, or extract an array field."""
        # legacy behavior which looks for a point or cell array
        if not isinstance(key, tuple):
            return super().__getitem__(key)

        # convert slice to VOI specification - only "basic indexing" is supported
        voi = []
        rate = []
        if len(key) != 3:
            raise RuntimeError('Slices must have exactly 3 dimensions.')
        for i, k in enumerate(key):
            if isinstance(k, collections.abc.Iterable):
                raise RuntimeError('Fancy indexing is not supported.')
            if isinstance(k, numbers.Integral):
                start = stop = k
                step = 1
            elif isinstance(k, slice):
                start = k.start if k.start is not None else 0
                stop = k.stop - 1 if k.stop is not None else self.dimensions[i]
                step = k.step if k.step is not None else 1
            voi.extend((start, stop))
            rate.append(step)

        return self.extract_subset(voi, rate, boundary=False)

    def hide_cells(self, ind, inplace=False):
        """Hide cells without deleting them.

        Hides cells by setting the ghost_cells array to ``HIDDEN_CELL``.

        Parameters
        ----------
        ind : sequence[int]
            List or array of cell indices to be hidden.  The array can
            also be a boolean array of the same size as the number of
            cells.

        inplace : bool, default: False
            Updates mesh in-place.

        Returns
        -------
        pyvista.StructuredGrid
            Structured grid with hidden cells.

        Examples
        --------
        Hide part of the middle of a structured surface.

        >>> import pyvista as pv
        >>> import numpy as np
        >>> x = np.arange(-10, 10, 0.25)
        >>> y = np.arange(-10, 10, 0.25)
        >>> z = 0
        >>> x, y, z = np.meshgrid(x, y, z)
        >>> grid = pv.StructuredGrid(x, y, z)
        >>> grid = grid.hide_cells(range(79 * 30, 79 * 50))
        >>> grid.plot(color=True, show_edges=True)
        """
        if not inplace:
            return self.copy().hide_cells(ind, inplace=True)
        if isinstance(ind, np.ndarray):
            if ind.dtype == np.bool_ and ind.size != self.n_cells:
                raise ValueError(
                    f'Boolean array size must match the number of cells ({self.n_cells})'
                )
        ghost_cells = np.zeros(self.n_cells, np.uint8)
        ghost_cells[ind] = _vtk.vtkDataSetAttributes.HIDDENCELL

        # NOTE: cells cannot be removed from a structured grid, only
        # hidden setting ghost_cells to a value besides
        # vtk.vtkDataSetAttributes.HIDDENCELL will not hide them
        # properly, additionally, calling self.RemoveGhostCells will
        # have no effect

        # add but do not make active
        self.cell_data.set_array(ghost_cells, _vtk.vtkDataSetAttributes.GhostArrayName())
        return self

    def hide_points(self, ind: Union[BoolVector, IntVector]) -> None:
        """Hide points without deleting them.

        Hides points by setting the ghost_points array to ``HIDDEN_CELL``.

        Parameters
        ----------
        ind : BoolVector | IntVector
            Vector of point indices to be hidden. The vector can also be a
            boolean array of the same size as the number of points.

        Examples
        --------
        Hide part of the middle of a structured surface.

        >>> import pyvista as pv
        >>> import numpy as np
        >>> x = np.arange(-10, 10, 0.25)
        >>> y = np.arange(-10, 10, 0.25)
        >>> z = 0
        >>> x, y, z = np.meshgrid(x, y, z)
        >>> grid = pv.StructuredGrid(x, y, z)
        >>> grid.hide_points(range(80 * 30, 80 * 50))
        >>> grid.plot(color=True, show_edges=True)
        """
        if isinstance(ind, np.ndarray):
            if ind.dtype == np.bool_ and ind.size != self.n_points:
                raise ValueError(
                    f'Boolean array size must match the number of points ({self.n_points})'
                )
        ghost_points = np.zeros(self.n_points, np.uint8)
        ghost_points[ind] = _vtk.vtkDataSetAttributes.HIDDENPOINT

        # add but do not make active
        self.point_data.set_array(ghost_points, _vtk.vtkDataSetAttributes.GhostArrayName())
        return None

    def _reshape_point_array(self, array: np.ndarray) -> np.ndarray:
        """Reshape point data to a 3-D matrix."""
        return array.reshape(self.dimensions, order='F')

    def _reshape_cell_array(self, array: np.ndarray) -> np.ndarray:
        """Reshape cell data to a 3-D matrix."""
        cell_dims = np.array(self.dimensions) - 1
        cell_dims[cell_dims == 0] = 1
        return array.reshape(cell_dims, order='F')


class ExplicitStructuredGrid(_vtk.vtkExplicitStructuredGrid, PointGrid):
    """Extend the functionality of the ``vtk.vtkExplicitStructuredGrid`` class.

    Can be initialized by the following:

    - Creating an empty grid
    - From a ``vtk.vtkExplicitStructuredGrid`` or ``vtk.vtkUnstructuredGrid`` object
    - From a VTU or VTK file
    - From ``dims`` and ``corners`` arrays

    Parameters
    ----------
    args : vtk.vtkExplicitStructuredGrid, vtk.vtkUnstructuredGrid, str, Sequence
        See examples below.
    deep : bool, default: False
        Whether to deep copy a ``vtk.vtkUnstructuredGrid`` object.

    Examples
    --------
    >>> import numpy as np
    >>> import pyvista as pv
    >>>
    >>> # grid size: ni*nj*nk cells; si, sj, sk steps
    >>> ni, nj, nk = 4, 5, 6
    >>> si, sj, sk = 20, 10, 1
    >>>
    >>> # create raw coordinate grid
    >>> grid_ijk = np.mgrid[
    ...     : (ni + 1) * si : si,
    ...     : (nj + 1) * sj : sj,
    ...     : (nk + 1) * sk : sk,
    ... ]
    >>>
    >>> # repeat array along each Cartesian axis for connectivity
    >>> for axis in range(1, 4):
    ...     grid_ijk = grid_ijk.repeat(2, axis=axis)
    ...
    >>>
    >>> # slice off unnecessarily doubled edge coordinates
    >>> grid_ijk = grid_ijk[:, 1:-1, 1:-1, 1:-1]
    >>>
    >>> # reorder and reshape to VTK order
    >>> corners = grid_ijk.transpose().reshape(-1, 3)
    >>>
    >>> dims = np.array([ni, nj, nk]) + 1
    >>> grid = pv.ExplicitStructuredGrid(dims, corners)
    >>> grid = grid.compute_connectivity()
    >>> grid.plot(show_edges=True)

    """

    _WRITERS = {'.vtu': _vtk.vtkXMLUnstructuredGridWriter, '.vtk': _vtk.vtkUnstructuredGridWriter}

    def __init__(self, *args, deep: bool = False, **kwargs):
        """Initialize the explicit structured grid."""
        super().__init__()
        n = len(args)
        if n > 2:
            raise ValueError("Too many args to create ExplicitStructuredGrid.")
        if n == 1:
            arg0 = args[0]
            if isinstance(arg0, _vtk.vtkExplicitStructuredGrid):
                if deep:
                    self.deep_copy(arg0)
                else:
                    self.shallow_copy(arg0)
            elif isinstance(arg0, _vtk.vtkUnstructuredGrid):
                grid = arg0.cast_to_explicit_structured_grid()
                self.shallow_copy(grid)
            elif isinstance(arg0, (str, pathlib.Path)):
                grid = UnstructuredGrid(arg0)
                grid = grid.cast_to_explicit_structured_grid()
                self.shallow_copy(grid)
        elif n == 2:
            arg0, arg1 = args
            if isinstance(arg0, tuple):
                arg0 = np.asarray(arg0)
            if isinstance(arg1, list):
                arg1 = np.asarray(arg1)
            arg0_is_arr = isinstance(arg0, np.ndarray)
            arg1_is_arr = isinstance(arg1, np.ndarray)
            if all([arg0_is_arr, arg1_is_arr]):
                self._from_arrays(arg0, arg1)

    def __repr__(self) -> str:
        """Return the standard representation."""
        return DataSet.__repr__(self)

    def __str__(self) -> str:
        """Return the standard ``str`` representation."""
        return DataSet.__str__(self)

    def _from_arrays(self, dims: IntVector, corners: Matrix) -> None:
        """Create a VTK explicit structured grid from NumPy arrays.

        Parameters
        ----------
        dims : IntVector
            A sequence of integers with shape (3,) containing the
            topological dimensions of the grid.

        corners : Matrix
            A sequence of numbers with shape ``(number of corners, 3)``
            containing the coordinates of the corner points.

        """
        if len(dims) != 3:
            raise ValueError("Expected dimensions to be length 3.")

        shape0 = np.asanyarray(dims) - 1
        shape1 = 2 * shape0
        ncells = np.prod(shape0)
        cells = 8 * np.ones((ncells, 9), dtype=int)
        points, indices = np.unique(corners, axis=0, return_inverse=True)  # type: ignore
        connectivity = np.asarray(
            [[0, 1, 1, 0, 0, 1, 1, 0], [0, 0, 1, 1, 0, 0, 1, 1], [0, 0, 0, 0, 1, 1, 1, 1]]
        )
        for c in range(ncells):
            i, j, k = np.unravel_index(c, shape0, order='F')
            coord = (2 * i + connectivity[0], 2 * j + connectivity[1], 2 * k + connectivity[2])
            cinds = np.ravel_multi_index(coord, shape1, order='F')  # type: ignore
            cells[c, 1:] = indices[cinds]
        cells = cells.flatten()
        points = vtk_points(points)
        self.SetDimensions(dims[0], dims[1], dims[2])
        self.SetPoints(points)
        self.SetCells(CellArray(cells, ncells))

    def cast_to_unstructured_grid(self) -> 'UnstructuredGrid':
        """Cast to an unstructured grid.

        Returns
        -------
        UnstructuredGrid
            An unstructured grid. VTK adds the ``'BLOCK_I'``,
            ``'BLOCK_J'`` and ``'BLOCK_K'`` cell arrays. These arrays
            are required to restore the explicit structured grid.

        See Also
        --------
        pyvista.DataSetFilters.extract_cells : Extract a subset of a dataset.
        pyvista.UnstructuredGrid.cast_to_explicit_structured_grid : Cast an unstructured grid to an explicit structured grid.

        Notes
        -----
        The ghost cell array is disabled before casting the
        unstructured grid in order to allow the original structure
        and attributes data of the explicit structured grid to be
        restored. If you don't need to restore the explicit
        structured grid later or want to extract an unstructured
        grid from the visible subgrid, use the ``extract_cells``
        filter and the cell indices where the ghost cell array is
        ``0``.

        Examples
        --------
        >>> from pyvista import examples
        >>> grid = examples.load_explicit_structured()
        >>> grid.plot(color='w', show_edges=True, show_bounds=True)

        >>> grid = grid.hide_cells(range(80, 120))
        >>> grid.plot(color='w', show_edges=True, show_bounds=True)

        >>> grid = grid.cast_to_unstructured_grid()
        >>> grid.plot(color='w', show_edges=True, show_bounds=True)

        >>> grid = grid.cast_to_explicit_structured_grid()
        >>> grid.plot(color='w', show_edges=True, show_bounds=True)

        """
        grid = ExplicitStructuredGrid()
        grid.copy_structure(self)
        alg = _vtk.vtkExplicitStructuredGridToUnstructuredGrid()
        alg.SetInputDataObject(grid)
        alg.Update()
        ugrid = _get_output(alg)
        ugrid.cell_data.remove('vtkOriginalCellIds')  # unrequired
        ugrid.copy_attributes(self)  # copy ghost cell array and other arrays
        return ugrid

    def save(
        self,
        filename: Union[pathlib.Path, str],
        binary: bool = True,
        texture: Optional[Union[NumpyUINT8Array, str]] = None,
    ) -> None:
        """Save this VTK object to file.

        Parameters
        ----------
        filename : str
            Output file name. VTU and VTK extensions are supported.

        binary : bool, default: True
            If ``True``, write as binary, else ASCII.

        texture : np.ndarray, str, None
            Ignored argument. Kept to maintain compatibility with supertype.

        Notes
        -----
        VTK adds the ``'BLOCK_I'``, ``'BLOCK_J'`` and ``'BLOCK_K'``
        cell arrays. These arrays are required to restore the explicit
        structured grid.

        Examples
        --------
        >>> import pyvista as pv
        >>> from pyvista import examples
        >>> grid = examples.load_explicit_structured()  # doctest:+SKIP
        >>> grid = grid.hide_cells(range(80, 120))  # doctest:+SKIP
        >>> grid.save('grid.vtu')  # doctest:+SKIP

        >>> grid = pv.ExplicitStructuredGrid('grid.vtu')  # doctest:+SKIP
        >>> grid.plot(
        ...     color='w', show_edges=True, show_bounds=True
        ... )  # doctest:+SKIP

        >>> grid.show_cells()  # doctest:+SKIP
        >>> grid.plot(
        ...     color='w', show_edges=True, show_bounds=True
        ... )  # doctest:+SKIP

        """
        if texture is not None:
            raise ValueError('Cannot save texture of a pointset.')
        grid = self.cast_to_unstructured_grid()
        grid.save(filename, binary)

    def hide_cells(self, ind: IntVector, inplace: bool = False) -> 'ExplicitStructuredGrid':
        """Hide specific cells.

        Hides cells by setting the ghost cell array to ``HIDDENCELL``.

        Parameters
        ----------
        ind : sequence[int]
            Cell indices to be hidden. A boolean array of the same
            size as the number of cells also is acceptable.

        inplace : bool, default: False
            This method is applied to this grid if ``True``
            or to a copy otherwise.

        Returns
        -------
        ExplicitStructuredGrid or None
            A deep copy of this grid if ``inplace=False`` with the
            hidden cells, or this grid with the hidden cells if
            otherwise.

        Examples
        --------
        >>> from pyvista import examples
        >>> grid = examples.load_explicit_structured()
        >>> grid = grid.hide_cells(range(80, 120))
        >>> grid.plot(color='w', show_edges=True, show_bounds=True)

        """
        ind_arr = np.asanyarray(ind)

        if inplace:
            array = np.zeros(self.n_cells, dtype=np.uint8)
            array[ind_arr] = _vtk.vtkDataSetAttributes.HIDDENCELL
            name = _vtk.vtkDataSetAttributes.GhostArrayName()
            self.cell_data[name] = array
            return self

        grid = self.copy()
        grid.hide_cells(ind, inplace=True)
        return grid

    def show_cells(self, inplace: bool = False) -> 'ExplicitStructuredGrid':
        """Show hidden cells.

        Shows hidden cells by setting the ghost cell array to ``0``
        where ``HIDDENCELL``.

        Parameters
        ----------
        inplace : bool, default: False
            This method is applied to this grid if ``True``
            or to a copy otherwise.

        Returns
        -------
        ExplicitStructuredGrid
            A deep copy of this grid if ``inplace=False`` with the
            hidden cells shown.  Otherwise, this dataset with the
            shown cells.

        Examples
        --------
        >>> from pyvista import examples
        >>> grid = examples.load_explicit_structured()
        >>> grid = grid.hide_cells(range(80, 120))
        >>> grid.plot(color='w', show_edges=True, show_bounds=True)

        >>> grid = grid.show_cells()
        >>> grid.plot(color='w', show_edges=True, show_bounds=True)

        """
        if inplace:
            name = _vtk.vtkDataSetAttributes.GhostArrayName()
            if name in self.cell_data.keys():
                array = self.cell_data[name]
                ind = np.argwhere(array == _vtk.vtkDataSetAttributes.HIDDENCELL)
                array[ind] = 0
            return self
        else:
            grid = self.copy()
            grid.show_cells(inplace=True)
            return grid

    def _dimensions(self) -> Tuple[int, int, int]:
        # This method is required to avoid conflict if a developer extends `ExplicitStructuredGrid`
        # and reimplements `dimensions` to return, for example, the number of cells in the I, J and
        dims = np.reshape(self.GetExtent(), (3, 2))  # K directions.
        dims = np.diff(dims, axis=1)
        dims = dims.flatten() + 1
        return int(dims[0]), int(dims[1]), int(dims[2])

    @property
    def dimensions(self) -> Tuple[int, int, int]:  # numpydoc ignore=RT01
        """Return the topological dimensions of the grid.

        Returns
        -------
        tuple[int, int, int]
            Number of sampling points in the I, J and Z directions respectively.

        Examples
        --------
        >>> from pyvista import examples
        >>> grid = examples.load_explicit_structured()
        >>> grid.dimensions
        (5, 6, 7)

        """
        return self._dimensions()

    @property
    def visible_bounds(self) -> BoundsLike:  # numpydoc ignore=RT01
        """Return the bounding box of the visible cells.

        Different from `bounds`, which returns the bounding box of the
        complete grid, this method returns the bounding box of the
        visible cells, where the ghost cell array is not
        ``HIDDENCELL``.

        Returns
        -------
        tuple[float, float, float]
            The limits of the visible grid in the X, Y and Z
            directions respectively.

        Examples
        --------
        >>> from pyvista import examples
        >>> grid = examples.load_explicit_structured()
        >>> grid = grid.hide_cells(range(80, 120))
        >>> grid.bounds
        (0.0, 80.0, 0.0, 50.0, 0.0, 6.0)

        >>> grid.visible_bounds
        (0.0, 80.0, 0.0, 50.0, 0.0, 4.0)

        """
        name = _vtk.vtkDataSetAttributes.GhostArrayName()
        if name in self.cell_data:
            array = self.cell_data[name]
            grid = self.extract_cells(array == 0)
            return grid.bounds
        else:
            return self.bounds

    def cell_id(self, coords: IntArray) -> Union[int, np.ndarray, None]:
        """Return the cell ID.

        Parameters
        ----------
        coords : IntArray
            Cell structured coordinates.

        Returns
        -------
        int, numpy.ndarray, or None
            Cell IDs. ``None`` if ``coords`` is outside the grid extent.

        See Also
        --------
        pyvista.ExplicitStructuredGrid.cell_coords : Return the cell structured coordinates.

        Examples
        --------
        >>> from pyvista import examples
        >>> grid = examples.load_explicit_structured()
        >>> grid.cell_id((3, 4, 0))
        19

        >>> coords = [(3, 4, 0), (3, 2, 1), (1, 0, 2), (2, 3, 2)]
        >>> grid.cell_id(coords)
        array([19, 31, 41, 54])

        """
        # `vtk.vtkExplicitStructuredGrid.ComputeCellId` is not used
        # here because this method returns invalid cell IDs when
        # `coords` is outside the grid extent.
        if isinstance(coords, list):
            coords = np.asarray(coords)
        if isinstance(coords, np.ndarray) and coords.ndim == 2:
            ncol = coords.shape[1]
            coords = [coords[:, c] for c in range(ncol)]
            coords = tuple(coords)
        dims = self._dimensions()
        try:
            ind = np.ravel_multi_index(coords, np.array(dims) - 1, order='F')  # type: ignore
        except ValueError:
            return None
        else:
            return ind

    def cell_coords(self, ind: Union[int, IntVector]) -> Union[None, Tuple[int], IntMatrix]:
        """Return the cell structured coordinates.

        Parameters
        ----------
        ind : int | IntVector
            Cell IDs.

        Returns
        -------
        tuple(int), numpy.ndarray, or None
            Cell structured coordinates. ``None`` if ``ind`` is
            outside the grid extent.

        See Also
        --------
        pyvista.ExplicitStructuredGrid.cell_id : Return the cell ID.

        Examples
        --------
        >>> from pyvista import examples
        >>> grid = examples.load_explicit_structured()
        >>> grid.cell_coords(19)
        (3, 4, 0)

        >>> grid.cell_coords((19, 31, 41, 54))
        array([[3, 4, 0],
               [3, 2, 1],
               [1, 0, 2],
               [2, 3, 2]])

        """
        dims = self._dimensions()
        try:
            coords = np.unravel_index(ind, np.array(dims) - 1, order='F')
        except ValueError:
            return None
        else:
            if isinstance(coords[0], np.ndarray):
                return np.stack(coords, axis=1)
            return coords
        return None

    def neighbors(self, ind: Union[int, IntVector], rel: str = 'connectivity') -> list:
        """Return the indices of neighboring cells.

        Parameters
        ----------
        ind : int | IntVector
            Cell IDs.

        rel : str, default: "connectivity"
            Defines the neighborhood relationship. If
            ``'topological'``, returns the ``(i-1, j, k)``, ``(i+1, j,
            k)``, ``(i, j-1, k)``, ``(i, j+1, k)``, ``(i, j, k-1)``
            and ``(i, j, k+1)`` cells. If ``'connectivity'``
            (default), returns only the topological neighbors
            considering faces connectivity. If ``'geometric'``,
            returns the cells in the ``(i-1, j)``, ``(i+1, j)``,
            ``(i,j-1)`` and ``(i, j+1)`` vertical cell groups whose
            faces intersect.

        Returns
        -------
        list[int]
            Indices of neighboring cells.

        Examples
        --------
        >>> import pyvista as pv
        >>> from pyvista import examples
        >>> grid = examples.load_explicit_structured()
        >>> cell = grid.extract_cells(31)
        >>> ind = grid.neighbors(31)
        >>> neighbors = grid.extract_cells(ind)
        >>> plotter = pv.Plotter()
        >>> _ = plotter.add_axes()
        >>> _ = plotter.add_mesh(cell, color='r', show_edges=True)
        >>> _ = plotter.add_mesh(neighbors, color='w', show_edges=True)
        >>> plotter.show()

        """

        def connectivity(ind):  # numpydoc ignore=GL08
            indices = []
            cell_coords = self.cell_coords(ind)
            cell_points = self.get_cell(ind).points
            if cell_points.shape[0] == 8:
                faces = [
                    [(-1, 0, 0), (0, 4, 7, 3), (1, 5, 6, 2)],
                    [(+1, 0, 0), (1, 2, 6, 5), (0, 3, 7, 4)],
                    [(0, -1, 0), (0, 1, 5, 4), (3, 2, 6, 7)],
                    [(0, +1, 0), (3, 7, 6, 2), (0, 4, 5, 1)],
                    [(0, 0, -1), (0, 3, 2, 1), (4, 7, 6, 5)],
                    [(0, 0, +1), (4, 5, 6, 7), (0, 1, 2, 3)],
                ]
                for f in faces:
                    coords = np.sum([cell_coords, f[0]], axis=0)
                    ind = self.cell_id(coords)
                    if ind:
                        points = self.get_cell(ind).points
                        if points.shape[0] == 8:
                            a1 = cell_points[f[1], :]
                            a2 = points[f[2], :]
                            if np.array_equal(a1, a2):
                                indices.append(ind)
            return indices

        def topological(ind):  # numpydoc ignore=GL08
            indices = []
            cell_coords = self.cell_coords(ind)
            cell_neighbors = [(-1, 0, 0), (1, 0, 0), (0, -1, 0), (0, 1, 0), (0, 0, -1), (0, 0, 1)]
            for n in cell_neighbors:
                coords = np.sum([cell_coords, n], axis=0)
                ind = self.cell_id(coords)
                if ind:
                    indices.append(ind)
            return indices

        def geometric(ind):  # numpydoc ignore=GL08
            indices = []
            cell_coords = self.cell_coords(ind)
            cell_points = self.get_cell(ind).points
            if cell_points.shape[0] == 8:
                for k in [-1, 1]:
                    coords = np.sum([cell_coords, (0, 0, k)], axis=0)
                    ind = self.cell_id(coords)
                    if ind:
                        indices.append(ind)
                faces = [
                    [(-1, 0, 0), (0, 4, 3, 7), (1, 5, 2, 6)],
                    [(+1, 0, 0), (2, 6, 1, 5), (3, 7, 0, 4)],
                    [(0, -1, 0), (1, 5, 0, 4), (2, 6, 3, 7)],
                    [(0, +1, 0), (3, 7, 2, 6), (0, 4, 1, 5)],
                ]
                nk = self.dimensions[2]
                for f in faces:
                    cell_z = cell_points[f[1], 2]
                    cell_z = np.abs(cell_z)
                    cell_z = cell_z.reshape((2, 2))
                    cell_zmin = cell_z.min(axis=1)
                    cell_zmax = cell_z.max(axis=1)
                    coords = np.sum([cell_coords, f[0]], axis=0)
                    for k in range(nk):
                        coords[2] = k
                        ind = self.cell_id(coords)
                        if ind:
                            points = self.get_cell(ind).points
                            if points.shape[0] == 8:
                                z = points[f[2], 2]
                                z = np.abs(z)
                                z = z.reshape((2, 2))
                                zmin = z.min(axis=1)
                                zmax = z.max(axis=1)
                                if (
                                    (zmax[0] > cell_zmin[0] and zmin[0] < cell_zmax[0])
                                    or (zmax[1] > cell_zmin[1] and zmin[1] < cell_zmax[1])
                                    or (zmin[0] > cell_zmax[0] and zmax[1] < cell_zmin[1])
                                    or (zmin[1] > cell_zmax[1] and zmax[0] < cell_zmin[0])
                                ):
                                    indices.append(ind)
            return indices

        if isinstance(ind, int):
            ind = [ind]

        rel_map = {
            'connectivity': connectivity,
            'geometric': geometric,
            'topological': topological,
        }

        if rel not in rel_map:
            raise ValueError(
                f'Invalid value for `rel` of {rel}. Should be one of the following\n{rel_map.keys()}'
            )
        rel_func = rel_map[rel]

        indices = set()
        for i in ind:
            indices.update(rel_func(i))
        return sorted(indices)

    def compute_connectivity(self, inplace: bool = False) -> 'ExplicitStructuredGrid':
        """Compute the faces connectivity flags array.

        This method checks the faces connectivity of the cells with
        their topological neighbors.  The result is stored in the
        array of integers ``'ConnectivityFlags'``. Each value in this
        array must be interpreted as a binary number, where the digits
        shows the faces connectivity of a cell with its topological
        neighbors -Z, +Z, -Y, +Y, -X and +X respectively. For example,
        a cell with ``'ConnectivityFlags'`` equal to ``27``
        (``011011``) indicates that this cell is connected by faces
        with their neighbors ``(0, 0, 1)``, ``(0, -1, 0)``,
        ``(-1, 0, 0)`` and ``(1, 0, 0)``.

        Parameters
        ----------
        inplace : bool, default: False
            This method is applied to this grid if ``True``
            or to a copy otherwise.

        Returns
        -------
        ExplicitStructuredGrid
            A deep copy of this grid if ``inplace=False``, or this
            DataSet if otherwise.

        See Also
        --------
        ExplicitStructuredGrid.compute_connections : Compute an array with the number of connected cell faces.

        Examples
        --------
        >>> from pyvista import examples
        >>>
        >>> grid = examples.load_explicit_structured()
        >>> grid = grid.compute_connectivity()
        >>> grid.plot(show_edges=True)

        """
        if inplace:
            self.ComputeFacesConnectivityFlagsArray()
            return self
        else:
            grid = self.copy()
            grid.compute_connectivity(inplace=True)
            return grid

    def compute_connections(self, inplace=False):
        """Compute an array with the number of connected cell faces.

        This method calculates the number of topological cell
        neighbors connected by faces. The results are stored in the
        ``'number_of_connections'`` cell array.

        Parameters
        ----------
        inplace : bool, default: False
            This method is applied to this grid if ``True`` or to a copy
            otherwise.

        Returns
        -------
        ExplicitStructuredGrid
            A deep copy of this grid if ``inplace=False`` or this
            DataSet if otherwise.

        See Also
        --------
        ExplicitStructuredGrid.compute_connectivity : Compute the faces connectivity flags array.

        Examples
        --------
        >>> from pyvista import examples
        >>> grid = examples.load_explicit_structured()
        >>> grid = grid.compute_connections()
        >>> grid.plot(show_edges=True)

        """
        if inplace:
            if 'ConnectivityFlags' in self.cell_data:
                array = self.cell_data['ConnectivityFlags']
            else:
                grid = self.compute_connectivity(inplace=False)
                array = grid.cell_data['ConnectivityFlags']
            array = array.reshape((-1, 1))
            array = array.astype(np.uint8)
            array = np.unpackbits(array, axis=1)
            array = array.sum(axis=1)
            self.cell_data['number_of_connections'] = array
            return self
        else:
            return self.copy().compute_connections(inplace=True)<|MERGE_RESOLUTION|>--- conflicted
+++ resolved
@@ -1127,10 +1127,6 @@
         Examples
         --------
         Create a mesh with one face and one line
-<<<<<<< HEAD
-=======
-
->>>>>>> 71b33d10
         >>> import pyvista as pv
         >>> mesh = pv.PolyData(
         ...     [(0.0, 0, 0), (1, 0, 0), (0, 1, 0)],
@@ -1139,6 +1135,7 @@
         ... )
         >>> mesh.n_cells, mesh.n_faces_strict
         (2, 1)
+
         """
         return self.GetNumberOfPolys()
 
@@ -2533,7 +2530,6 @@
         """
         if len(dims) != 3:
             raise ValueError("Expected dimensions to be length 3.")
-
         shape0 = np.asanyarray(dims) - 1
         shape1 = 2 * shape0
         ncells = np.prod(shape0)
@@ -2620,7 +2616,6 @@
 
         binary : bool, default: True
             If ``True``, write as binary, else ASCII.
-
         texture : np.ndarray, str, None
             Ignored argument. Kept to maintain compatibility with supertype.
 
@@ -3012,7 +3007,6 @@
 
         if isinstance(ind, int):
             ind = [ind]
-
         rel_map = {
             'connectivity': connectivity,
             'geometric': geometric,
@@ -3024,7 +3018,6 @@
                 f'Invalid value for `rel` of {rel}. Should be one of the following\n{rel_map.keys()}'
             )
         rel_func = rel_map[rel]
-
         indices = set()
         for i in ind:
             indices.update(rel_func(i))
