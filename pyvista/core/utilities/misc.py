"""Miscellaneous core utilities."""

from __future__ import annotations

from collections.abc import Sequence
import enum
from functools import lru_cache
import importlib
import inspect
import sys
import threading
import traceback
<<<<<<< HEAD
from typing import Any, Dict, Type, TypeVar, Union
=======
from typing import TYPE_CHECKING, Type, TypeVar, Union
>>>>>>> 0849940b
import warnings

import numpy as np

if TYPE_CHECKING:  # pragma: no cover
    from .._typing_core import VectorLike

T = TypeVar('T', bound='AnnotatedIntEnum')


def assert_empty_kwargs(**kwargs):
    """Assert that all keyword arguments have been used (internal helper).

    If any keyword arguments are passed, a ``TypeError`` is raised.

    Parameters
    ----------
    **kwargs : dict
        Keyword arguments passed to the function.

    Returns
    -------
    bool
        ``True`` when successful.

    Raises
    ------
    TypeError
        If any keyword arguments are passed, a ``TypeError`` is raised.

    """
    n = len(kwargs)
    if n == 0:
        return True
    caller = sys._getframe(1).f_code.co_name
    keys = list(kwargs.keys())
    bad_arguments = ', '.join([f'"{key}"' for key in keys])
    grammar = 'is an invalid keyword argument' if n == 1 else 'are invalid keyword arguments'
    message = f"{bad_arguments} {grammar} for `{caller}`"
    raise TypeError(message)


def check_valid_vector(point: VectorLike[float], name: str = '') -> None:
    """
    Check if a vector contains three components.

    Parameters
    ----------
    point : VectorLike[float]
        Input vector to check. Must be an iterable with exactly three components.
    name : str, optional
        Name to use in the error messages. If not provided, "Vector" will be used.

    Raises
    ------
    TypeError
        If the input is not an iterable.
    ValueError
        If the input does not have exactly three components.

    """
    if not isinstance(point, (Sequence, np.ndarray)):
        raise TypeError(f'{name} must be a length three iterable of floats.')
    if len(point) != 3:
        if name == '':
            name = 'Vector'
        raise ValueError(f'{name} must be a length three iterable of floats.')


def abstract_class(cls_):  # numpydoc ignore=RT01
    """Decorate a class, overriding __new__.

    Preventing a class from being instantiated similar to abc.ABCMeta
    but does not require an abstract method.

    Parameters
    ----------
    cls_ : type
        The class to be decorated as abstract.

    """

    def __new__(cls, *args, **kwargs):
        if cls is cls_:
            raise TypeError(f'{cls.__name__} is an abstract class and may not be instantiated.')
        return object.__new__(cls)

    cls_.__new__ = __new__
    return cls_


class AnnotatedIntEnum(int, enum.Enum):
    """Annotated enum type."""

    annotation: str

    def __new__(cls, value, annotation: str):
        """Initialize."""
        obj = int.__new__(cls, value)
        obj._value_ = value
        obj.annotation = annotation
        return obj

    @classmethod
    def from_str(cls, input_str):
        """Create an enum member from a string.

        Parameters
        ----------
        input_str : str
            The string representation of the annotation for the enum member.

        Returns
        -------
        AnnotatedIntEnum
            The enum member with the specified annotation.

        Raises
        ------
        ValueError
            If there is no enum member with the specified annotation.
        """
        for value in cls:
            if value.annotation.lower() == input_str.lower():
                return value
        raise ValueError(f"{cls.__name__} has no value matching {input_str}")

    @classmethod
    def from_any(cls: Type[T], value: Union[T, int, str]) -> T:
        """Create an enum member from a string, int, etc.

        Parameters
        ----------
        value : int | str | AnnotatedIntEnum
            The value used to determine the corresponding enum member.

        Returns
        -------
        AnnotatedIntEnum
            The enum member matching the specified value.

        Raises
        ------
        ValueError
            If there is no enum member matching the specified value.
        """
        if isinstance(value, cls):
            return value
        elif isinstance(value, int):
            return cls(value)  # type: ignore[call-arg]
        elif isinstance(value, str):
            return cls.from_str(value)
        else:
            raise ValueError(f"{cls.__name__} has no value matching {value}")


@lru_cache(maxsize=None)
def has_module(module_name):
    """Return if a module can be imported.

    Parameters
    ----------
    module_name : str
        Name of the module to check.

    Returns
    -------
    bool
        ``True`` if the module can be imported, otherwise ``False``.
    """
    module_spec = importlib.util.find_spec(module_name)
    return module_spec is not None


def try_callback(func, *args):
    """Wrap a given callback in a try statement.

    Parameters
    ----------
    func : callable
        Callable object.

    *args
        Any arguments.

    """
    try:
        func(*args)
    except Exception:
        etype, exc, tb = sys.exc_info()
        stack = traceback.extract_tb(tb)[1:]
        formatted_exception = 'Encountered issue in callback (most recent call last):\n' + ''.join(
            traceback.format_list(stack) + traceback.format_exception_only(etype, exc),
        ).rstrip('\n')
        warnings.warn(formatted_exception)


def threaded(fn):
    """Call a function using a thread.

    Parameters
    ----------
    fn : callable
        Callable object.

    Returns
    -------
    function
        Wrapped function.

    """

    def wrapper(*args, **kwargs):  # numpydoc ignore=GL08
        thread = threading.Thread(target=fn, args=args, kwargs=kwargs)
        thread.start()
        return thread

    return wrapper


class conditional_decorator:
    """Conditional decorator for methods.

    Parameters
    ----------
    dec : callable
        The decorator to be applied conditionally.
    condition : bool
        Condition to match. If ``True``, the decorator is applied. If
        ``False``, the function is returned unchanged.

    """

    def __init__(self, dec, condition):
        """Initialize."""
        self.decorator = dec
        self.condition = condition

    def __call__(self, func):
        """Call the decorated function if condition is matched."""
        if not self.condition:
            # Return the function unchanged, not decorated.
            return func
        return self.decorator(func)


def _check_range(value, rng, parm_name):
    """Check if a parameter is within a range."""
    if value < rng[0] or value > rng[1]:
        raise ValueError(
            f'The value {float(value)} for `{parm_name}` is outside the acceptable range {tuple(rng)}.',
        )


def no_new_attr(cls):  # numpydoc ignore=RT01
    """Override __setattr__ to not permit new attributes."""
    if not hasattr(cls, '_new_attr_exceptions'):
        cls._new_attr_exceptions = []

    def __setattr__(self, name, value):
        """Do not allow setting attributes."""
        if (
            hasattr(self, name)
            or name in cls._new_attr_exceptions
            or name in self._new_attr_exceptions
        ):
            object.__setattr__(self, name, value)
        else:
            raise AttributeError(
                f'Attribute "{name}" does not exist and cannot be added to type '
                f'{self.__class__.__name__}',
            )

    cls.__setattr__ = __setattr__
    return cls


def _reciprocal(x, tol=1e-8):
    """Compute the element-wise reciprocal and avoid division by zero.

    The reciprocal of elements with an absolute value less than a
    specified tolerance is computed as zero.

    Parameters
    ----------
    x : array_like
        Input array.
    tol : float
        Tolerance value. Values smaller than ``tol`` have a reciprocal of zero.

    Returns
    -------
    numpy.ndarray
        Element-wise reciprocal of the input.

    """
    x = np.array(x)
    zero = np.abs(x) < tol
    x[~zero] = np.reciprocal(x[~zero])
    x[zero] = 0
    return x


def _set_default_kwarg_mandatory(kwargs: Dict[str, Any], key: str, default: Any):
    """Set a kwarg and raise ValueError if not set to its default value."""
    val = kwargs.pop(key, default)
    if val != default:
        calling_fname = inspect.stack()[1].function
        msg = (
            f"Parameter '{key}' cannot be set for function `{calling_fname}`.\n"
            f"Its value is automatically set to `{default}`."
        )
        raise ValueError(msg)
    kwargs[key] = default<|MERGE_RESOLUTION|>--- conflicted
+++ resolved
@@ -10,11 +10,7 @@
 import sys
 import threading
 import traceback
-<<<<<<< HEAD
 from typing import Any, Dict, Type, TypeVar, Union
-=======
-from typing import TYPE_CHECKING, Type, TypeVar, Union
->>>>>>> 0849940b
 import warnings
 
 import numpy as np
